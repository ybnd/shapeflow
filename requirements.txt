--- conflicted
+++ resolved
@@ -1,37 +1,18 @@
-<<<<<<< HEAD
 diskcache
 Flask
 GitPython
 lxml
 numpy
-opencv-python
+opencv-python==4.2.0.32
 openpyxl
 pandas
 pydantic
 pywin32; platform_system=="Windows"
-=======
-CairoSVG
-cffi
-diskcache
-Flask
-GitPython
-numpy
-OnionSVG
-opencv-python==4.2.0.32
-openpyxl
-pandas
-pydantic
->>>>>>> cf9f039e
 pyyaml
 requests
 scipy
 shortuuid
 SQLAlchemy
-<<<<<<< HEAD
 unidecode
 waitress
-Wand
-=======
-Unidecode
-waitress
->>>>>>> cf9f039e
+Wand