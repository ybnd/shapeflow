import json
import os
import time
import subprocess
from threading import Thread, Event
from typing import Optional

from flask import Flask, send_from_directory, jsonify, request, Response, make_response, abort
import waitress
import webbrowser

import shapeflow
import shapeflow.config
import shapeflow.util as util
<<<<<<< HEAD
from shapeflow.core import DispatchingError
=======
from shapeflow.core import DispatcherError
>>>>>>> e56723e2
import shapeflow.core.streaming as streaming
from shapeflow.api import ApiDispatcher

log = shapeflow.get_logger(__name__)
UI = os.path.join(
    os.path.dirname(os.path.dirname(os.path.abspath(__file__)))
    , 'ui', 'dist'
)


class ServerThread(Thread, metaclass=util.Singleton):
    """A thread running a ``Flask`` app over a ``waitress`` server.
    """
    _app: Flask
    _host: str
    _port: int

    def __init__(self, app: Flask, host: str, port: int):
        self._app = app
        self._host = host
        self._port = port
        super().__init__(daemon=True)

    def run(self):
        """Serve until interrupted or stopped.

        If the current address is already in use, the server errors out & stops
        the current process with :func:`shapeflow.server.ServerThread.stop`.
        """
        try:
            waitress.serve(
                self._app,
                host=self._host,
                port=self._port,
                threads=shapeflow.settings.app.threads,
            )
        except OSError:
            log.warning("address already in use")
            self.stop()

    def stop(self):
        """Stop the thread & process with ``exit(0)``
        """
        os._exit(0)


class ShapeflowServer(metaclass=util.Singleton):
    """Wrapper for a ``Flask`` server
    """

    _host: str
    _port: int

    _app: Flask
    _api: Optional[ApiDispatcher]
    _server: ServerThread

    _ping = Event()
    _unload = Event()
    _quit = Event()
    _done = Event()

    _timeout_suppress = 0.5  # todo: load from settings.yaml
    _timeout_unload = 5  # todo: load from settings.yaml
    _timeout_loop = 0.1  # todo: load from settings.yaml

    _eventstreamer = streaming.EventStreamer()

    def __init__(self):
        self._api = None

        app = Flask(__name__)
        app.config.from_object(__name__)
        app.config['JSON_SORT_KEYS'] = False

        @app.route('/', defaults={'file': 'index.html'}, methods=['GET'])
        @app.route('/<path:file>', methods=['GET'])
        def _get_file(file: str):
            return self.get_file(file)

        @app.route('/api/<path:address>', methods=['GET', 'POST', 'PUT'])
<<<<<<< HEAD
        def call_api(address: str):
            """Dispatch request to the API.

            Handles multiple types of return data:
            * ``bytes`` data are handled by ``flask.make_response``
            * for :class:`BaseStreamer` instances, custom ``flask.Response``
              objects are made from their :func:`BaseStreamer.stream` generator
            * all other data are handled by ``flask.jsonify``

            Parameters
            ----------
            address: str
                The address of the endpoint to dispatch to
            """
            self.active()

            if self.api is None:
                self.load_api()

            kwargs = {}
            if request.data:
                try:
                    kwargs.update(json.loads(request.data))
                except json.JSONDecodeError as e:
                    log.error(f"could not decode '{str(request.data)}'")
                    raise e
            if request.args.to_dict():
                try:
                    kwargs.update({
                        k: v
                        for k, v in request.args.to_dict().items()
                        if v != ''
                    })
                except json.JSONDecodeError as e:
                    log.error(f"could not decode '{request.args.to_dict()}'")
                    raise e
=======
        def _call_api(address: str):
            return self.call_api(address)
>>>>>>> e56723e2

        self._app = app

    def serve(self, host: str, port: int, open: bool) -> None:
        """Serve the application.

<<<<<<< HEAD
            try:
                assert self.api is not None
                result = self.api.dispatch(address, **kwargs)

                if result is None:
                    result = True

                if isinstance(result, bytes):
                    return make_response(result)
                elif isinstance(result, streaming.BaseStreamer):
                    response = Response(
                        result.stream(),
                        mimetype=result.mime_type()
                    )
                    for k, v in result.headers.items():
                        response.headers[k] = v
                    return response
                else:
                    return respond(result)
            except DispatchingError:
                abort(404)
            except Exception as e:
                log.error(f"'{address}' - {e.__class__.__name__}: {str(e)}")
                raise e

        self._app = app
=======
        Starts a new :class:`~shapeflow.server.ServerThread` and opens a new
        browser window/tab if requested.
>>>>>>> e56723e2

        This method keeps serving until either
        * :func:`~shapeflow.main._Main.quit` is called
        * :func:`~shapeflow.main._Main.unload` is called and no incoming traffic
          is received for 5 seconds.
        * The user interrupts the process with ``Ctrl+C``

        Parameters
        ----------
        host: str
            Host address
        port: int
            Host port
        open: bool
            Whether to open in a browser window/tab after starting the server
        """
        self._host = host
        self._port = port

        log.info(f"serving on http://{host}:{port}")

        # Don't show waitress console output (server URL)
        with util.suppress_stdout():
            self._server = ServerThread(self._app, host, port)
            self._server.start()

            time.sleep(self._timeout_suppress)  # Wait for Waitress to catch up

        if open:
            time.sleep(0.1)  # Wait a bit for the server to initialize
            log.info("opening a browser window...")
            webbrowser.open(f"http://{host}:{port}/")

        try:
            while not self._quit.is_set():
                if self._ping.is_set():
                    self._ping.clear()
                if self._unload.is_set():
                    log.info(f'unloaded from browser, waiting {self._timeout_unload}s for traffic...')
                    time.sleep(self._timeout_unload)
                    if not self._ping.is_set():
                        log.info(f'no traffic.')
                        self._quit.set()
                time.sleep(self._timeout_loop)
        except KeyboardInterrupt:
            log.info('interrupted by user')
        self._done.set()

        self.api.dispatch('va/save_state')
        streaming.streams.stop()

        log.info('stopped serving.')

    def get_file(self, file: str):
        """Serve frontend files

        Parameters
        ----------
        file: str
            The file to send
        """
        self.active()

        path = os.path.join(UI, *file.split("/"))
        if not os.path.isfile(path):
            raise FileNotFoundError
        log.debug(f"serving '{file}'")
        return send_from_directory(
            os.path.dirname(path),
            os.path.basename(path)
        )

    def call_api(self, address: str):
        """Dispatch request to the API.

        Arguments are gathered from ``Flask``'s ``request.data`` or
        ``request.args``

        Parameters
        ----------
        address: str
            The address of the endpoint to dispatch to
        """
        self.active()

        kwargs = {}
        if request.data:
            try:
                kwargs.update(json.loads(request.data))
            except json.JSONDecodeError as e:
                log.error(f"could not decode '{str(request.data)}'")
                raise e
        if request.args.to_dict():
            try:
                kwargs.update({
                    k: v
                    for k, v in request.args.to_dict().items()
                    if v != ''
                })
            except json.JSONDecodeError as e:
                log.error(f"could not decode '{request.args.to_dict()}'")
                raise e

        try:
            result = self.api.dispatch(address, **kwargs)

            if result is None:
                result = True

            if isinstance(result, bytes):
                return make_response(result)
            elif isinstance(result, streaming.BaseStreamer):
                response = Response(
                    result.stream(),
                    mimetype=result.mime_type()
                )
                for k, v in result.headers.items():
                    response.headers[k] = v
                return response
            else:
                return jsonify(result)
        except DispatcherError:
            abort(404)
        except Exception as e:
            log.error(f"'{address}' - {e.__class__.__name__}: {str(e)}")
            raise e

    def restart(self):
        """Restart the server.
        """
        self._quit.set()

        while not self._done.is_set():
            pass

        log.info("restarting server...")
        subprocess.Popen(
            [
                'python', 'sf.py', 'serve',
                '--host', self._host, '--port', str(self._port), '--background'
            ],
            cwd=os.path.dirname(os.path.dirname(os.path.abspath(__file__)))
        )

    def active(self) -> None:
        """If the ``_unload`` has been set, cancel it. Should be called for
        incoming traffic.
        """
        if self._unload.is_set():
            log.info('incoming traffic - cancelling quit.')
            self._unload.clear()
            self._ping.set()

    @property
    def api(self) -> ApiDispatcher:
        """Get a reference to :data:`shapeflow.api.api` and ensure it has
        been initialized properly and bound to this
        :class:`~shapeflow.server.ShapeflowServer` instance with
        :func:`~shapefow.api.load`.

        Returns
        -------
        ApiDispatcher
            A reference to :data:`~shapeflow.api.api`
        """
        if self._api is None:
            from shapeflow.main import load
            self._api = load(self)
        return self._api<|MERGE_RESOLUTION|>--- conflicted
+++ resolved
@@ -12,11 +12,7 @@
 import shapeflow
 import shapeflow.config
 import shapeflow.util as util
-<<<<<<< HEAD
 from shapeflow.core import DispatchingError
-=======
-from shapeflow.core import DispatcherError
->>>>>>> e56723e2
 import shapeflow.core.streaming as streaming
 from shapeflow.api import ApiDispatcher
 
@@ -98,84 +94,16 @@
             return self.get_file(file)
 
         @app.route('/api/<path:address>', methods=['GET', 'POST', 'PUT'])
-<<<<<<< HEAD
-        def call_api(address: str):
-            """Dispatch request to the API.
-
-            Handles multiple types of return data:
-            * ``bytes`` data are handled by ``flask.make_response``
-            * for :class:`BaseStreamer` instances, custom ``flask.Response``
-              objects are made from their :func:`BaseStreamer.stream` generator
-            * all other data are handled by ``flask.jsonify``
-
-            Parameters
-            ----------
-            address: str
-                The address of the endpoint to dispatch to
-            """
-            self.active()
-
-            if self.api is None:
-                self.load_api()
-
-            kwargs = {}
-            if request.data:
-                try:
-                    kwargs.update(json.loads(request.data))
-                except json.JSONDecodeError as e:
-                    log.error(f"could not decode '{str(request.data)}'")
-                    raise e
-            if request.args.to_dict():
-                try:
-                    kwargs.update({
-                        k: v
-                        for k, v in request.args.to_dict().items()
-                        if v != ''
-                    })
-                except json.JSONDecodeError as e:
-                    log.error(f"could not decode '{request.args.to_dict()}'")
-                    raise e
-=======
         def _call_api(address: str):
             return self.call_api(address)
->>>>>>> e56723e2
 
         self._app = app
 
     def serve(self, host: str, port: int, open: bool) -> None:
         """Serve the application.
 
-<<<<<<< HEAD
-            try:
-                assert self.api is not None
-                result = self.api.dispatch(address, **kwargs)
-
-                if result is None:
-                    result = True
-
-                if isinstance(result, bytes):
-                    return make_response(result)
-                elif isinstance(result, streaming.BaseStreamer):
-                    response = Response(
-                        result.stream(),
-                        mimetype=result.mime_type()
-                    )
-                    for k, v in result.headers.items():
-                        response.headers[k] = v
-                    return response
-                else:
-                    return respond(result)
-            except DispatchingError:
-                abort(404)
-            except Exception as e:
-                log.error(f"'{address}' - {e.__class__.__name__}: {str(e)}")
-                raise e
-
-        self._app = app
-=======
         Starts a new :class:`~shapeflow.server.ServerThread` and opens a new
         browser window/tab if requested.
->>>>>>> e56723e2
 
         This method keeps serving until either
         * :func:`~shapeflow.main._Main.quit` is called
@@ -253,6 +181,12 @@
 
         Arguments are gathered from ``Flask``'s ``request.data`` or
         ``request.args``
+
+        Handles multiple types of return data:
+        * ``bytes`` data are handled by ``flask.make_response``
+        * for :class:`BaseStreamer` instances, custom ``flask.Response``
+          objects are made from their :func:`BaseStreamer.stream` generator
+        * all other data are handled by ``flask.jsonify``
 
         Parameters
         ----------
