--- conflicted
+++ resolved
@@ -949,16 +949,11 @@
 
 
 def has_zenity():
-<<<<<<< HEAD
-    with open(os.devnull, 'w') as null:
-        return not subprocess.check_call(['zenity', '--version'], stdout=null)
-=======
     try:
         with open(os.devnull, 'w') as null:
             return not subprocess.check_call(['zenity', '--version'], stdout=null)
     except FileNotFoundError:
         return False
->>>>>>> 0560c223
 
 
 def load_file_dialog(title: str = None, patterns: List[str] = None, patterns_str: str = None):
