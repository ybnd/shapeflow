from source.videodata import *

if __name__ == '__main__':

    t = []
    areas = []

    va = VideoAnalyzer(
<<<<<<< HEAD
        video_path='francesco1.mp4',
        overlay_path='francesco1.svg',
        dt = 5,
        h = 0.153,
=======
        # video_path='lorenz190117.mp4',
        # overlay_path='lorenz190117.svg',
        video_path='lorenz190117.mp4',
        overlay_path='lorenz190117.svg',
        dt=20,
        h=0.153,
>>>>>>> 73c789d3
    )
    va.reset()

    pw = ProgressWindow(va)

    while not va.done:
        ct = va.get_next_frame()

        if not va.done:
            areas.append(va.areas())
            t.append(ct)

            pw.plot(t=t, areas=areas)
            pw.update()

    pw.keepopen()<|MERGE_RESOLUTION|>--- conflicted
+++ resolved
@@ -1,3 +1,5 @@
+import argparse
+
 from source.videodata import *
 
 if __name__ == '__main__':
@@ -6,19 +8,10 @@
     areas = []
 
     va = VideoAnalyzer(
-<<<<<<< HEAD
         video_path='francesco1.mp4',
-        overlay_path='francesco1.svg',
+        overlay_path='fabday.svg',
         dt = 5,
         h = 0.153,
-=======
-        # video_path='lorenz190117.mp4',
-        # overlay_path='lorenz190117.svg',
-        video_path='lorenz190117.mp4',
-        overlay_path='lorenz190117.svg',
-        dt=20,
-        h=0.153,
->>>>>>> 73c789d3
     )
     va.reset()
 
