import numpy as np
import cv2


<<<<<<< HEAD
def area_pixelsum(_, image):
    """Count non-zero pixels in image
=======
def area_pixelsum(image):
    """
    Count non-zero pixels in image
>>>>>>> 3b2fa82a

    :param image:   Binary input image (numpy array).
                    Should already be masked and filtered.
    :return:        Area as # of pixels
    """
    if image is not None:
        return np.sum(image > 1)


def filter_hsv_interval_fixed(color):
    """Get filtering interval based on selected color value.

    :param color:   HSV Color
    :return:        from, to: lower and upper bound of the filter (in HSV)
    """
    if color is not None:
        pass


<<<<<<< HEAD
def to_mask(_, image: np.ndarray, kernel: np.ndarray) -> np.ndarray:
    """Convert a .png image to a binary mask
    """
=======
def to_mask(image: np.ndarray, kernel: np.ndarray) -> np.ndarray:
    """ Convert a .png image to a binary mask """

>>>>>>> 3b2fa82a
    # Convert to grayscale
    image = cv2.cvtColor(image, cv2.COLOR_BGR2GRAY)
    # Threshold to binary
    ret, image = cv2.threshold(image, 254, 255, cv2.THRESH_BINARY)
<<<<<<< HEAD
    # Expand binary region to deal with 'under-thresholding'
    # due to high setting (254/255)
    image = cv2.morphologyEx(image, cv2.MORPH_OPEN, kernel)

    # The binary threshold does not always map the same binary value
    # to the center of the mask (should be the darker tone)
    # To circumvent this, we assume that the outer edge is
    # not included in the mask (should be ok in normal cases)

    # We want to end up with the mask as 255, the background as 0
    if image[0,0] == 255:  # todo: we're hardcoding pixel 0,0 as background here, this is not ideal!
        # Do the arithmetic in float & convert to uint8 afterwards!
=======
    # Expand binary region to deal with 'under-thresholding' due to high setting (254/255)
    image = cv2.morphologyEx(image, cv2.MORPH_OPEN, kernel)

    # The binary threshold does not always map the same binary value to the center of the mask
    #   (should be the darker tone)
    # To circumvent this, we assume that the outer edge is not included in the mask (should be ok in normal cases)
    # We want to end up with the mask as 255, the background as 0

    # Apparently that's not it, do the arithmetic in float & convert to uint8 afterwards!

    if image[0, 0] == 255:
>>>>>>> 3b2fa82a
        return np.array(np.abs(np.subtract(255, np.array(image, dtype=np.float))), dtype=np.uint8)
    else:
        return image<|MERGE_RESOLUTION|>--- conflicted
+++ resolved
@@ -2,14 +2,8 @@
 import cv2
 
 
-<<<<<<< HEAD
-def area_pixelsum(_, image):
-    """Count non-zero pixels in image
-=======
 def area_pixelsum(image):
     """
-    Count non-zero pixels in image
->>>>>>> 3b2fa82a
 
     :param image:   Binary input image (numpy array).
                     Should already be masked and filtered.
@@ -29,45 +23,27 @@
         pass
 
 
-<<<<<<< HEAD
-def to_mask(_, image: np.ndarray, kernel: np.ndarray) -> np.ndarray:
-    """Convert a .png image to a binary mask
-    """
-=======
 def to_mask(image: np.ndarray, kernel: np.ndarray) -> np.ndarray:
     """ Convert a .png image to a binary mask """
 
->>>>>>> 3b2fa82a
     # Convert to grayscale
     image = cv2.cvtColor(image, cv2.COLOR_BGR2GRAY)
     # Threshold to binary
     ret, image = cv2.threshold(image, 254, 255, cv2.THRESH_BINARY)
-<<<<<<< HEAD
-    # Expand binary region to deal with 'under-thresholding'
-    # due to high setting (254/255)
+    # Expand binary region to deal with 'under-thresholding' due to high setting (254/255)
     image = cv2.morphologyEx(image, cv2.MORPH_OPEN, kernel)
 
     # The binary threshold does not always map the same binary value
     # to the center of the mask (should be the darker tone)
     # To circumvent this, we assume that the outer edge is
     # not included in the mask (should be ok in normal cases)
-
-    # We want to end up with the mask as 255, the background as 0
-    if image[0,0] == 255:  # todo: we're hardcoding pixel 0,0 as background here, this is not ideal!
-        # Do the arithmetic in float & convert to uint8 afterwards!
-=======
-    # Expand binary region to deal with 'under-thresholding' due to high setting (254/255)
-    image = cv2.morphologyEx(image, cv2.MORPH_OPEN, kernel)
-
-    # The binary threshold does not always map the same binary value to the center of the mask
-    #   (should be the darker tone)
-    # To circumvent this, we assume that the outer edge is not included in the mask (should be ok in normal cases)
+    
     # We want to end up with the mask as 255, the background as 0
 
     # Apparently that's not it, do the arithmetic in float & convert to uint8 afterwards!
 
-    if image[0, 0] == 255:
->>>>>>> 3b2fa82a
+    if image[0, 0] == 255:  # todo: we're hardcoding pixel 0,0 as background here, this is not ideal!
+        # Do the arithmetic in float & convert to uint8 afterwards!
         return np.array(np.abs(np.subtract(255, np.array(image, dtype=np.float))), dtype=np.uint8)
     else:
         return image