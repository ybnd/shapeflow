<<<<<<< HEAD
import tkinter as tk
import tkinter.ttk as ttk
import tkinter.messagebox as tkMessageBox
from collections import namedtuple
from PIL import Image, ImageTk
import numpy as np
import cv2
import time
import pandas as pd
import os
from math import ceil, floor
import sys

from matplotlib.backends.backend_tkagg import \
    FigureCanvasTkAgg, NavigationToolbar2Tk
from matplotlib.figure import Figure
import matplotlib.pyplot as plt
import screeninfo
import json

__monitor_w__ = min(m.width for m in screeninfo.get_monitors())
__monitor_h__ = min(m.height for m in screeninfo.get_monitors())

from isimple.video.visualization import *

import asyncio
import threading

__coo__ = namedtuple('Coordinate', 'x y')
__ratio__ = 0.6


def rotations(sequence) -> list:  # todo: clean up
    """Returns all rotations of a list.
    """
    def rotate(sequence, n: int) -> list:
        return sequence[n:] + sequence[:n]

    rotation_list = []
    for n in range(len(sequence)):
        rotation_list.append(rotate(sequence,n))

    return rotation_list


class ScriptWindow(tk.Tk):
    def __init__(self):
        self.done = False
        tk.Tk.__init__(self)
        self.protocol("WM_DELETE_WINDOW", self.close)

    def focus(self):
        self.focus_force()

    def close(self):
        """Called when user tries to close the window.
        """
        if self.done:
            # Finished!
            self.destroy()
            sys.exit()  # todo: this is a temporary solution... why doesn't self.destroy() "let the mainloop go?" -> maybe a mainloop is created elsewhere also?...
        else:
            # Not finished yet!
            if tkMessageBox.askokcancel(
                    "Quit", "The script is still running. Really quit?"):
                self.destroy()
                sys.exit()


class ReshapeSelection:
    """Reshape-able rectangle ROI selection for tkinter canvases
    """
    def __init__(self, window, transform, initial_coordinates = None):
        self.imagedisplay = window
        self.window = window.window  # todo: confusing!!!
        self.canvas = window.canvas
        self.transform = transform # transform matrix object

        self.canvas.bind("<Button-1>", self.press)
        self.canvas.bind("<ButtonRelease-1>", self.release)
        self.canvas.master.bind("<Control-z>", self.undo)
        self.canvas.master.bind("<Escape>", self.quit)

        self.initialized = False
        self.has_rectangle = False

        self.lines = []
        self.start = None
        self.stop = None
        self.corners = None
        self.coordinates = initial_coordinates

        self.order = self.transform.order
        self.initialize()

    def initialize(self):
        if self.coordinates is not None:
            self.get_corners()

    def undo(self, event):
        """Callback to clear selection rectangle
        """
        self.initialized = False
        self.has_rectangle = False
        for button in self.corners: button.delete()
        for line in self.lines: self.canvas.delete(line)

    def press(self, event):
        """Mouse press callback. Initializes rectangle dragging.
        """
        if not self.initialized:
            self.start = __coo__(x = event.x, y = event.y)
            self.initialized = True

    def release(self, event):
        """Mouse release callback. Commits rectangle dragging result.
        """
        if not self.has_rectangle:
            self.stop = __coo__(x=event.x, y=event.y)

            # Get coordinates of rectangle corners
            self.coordinates = [
                __coo__(self.start.x, self.start.y),    # Bottom Left
                __coo__(self.start.x, self.stop.y),     # ?      ?
                __coo__(self.stop.x, self.stop.y),      # ?      ?
                __coo__(self.stop.x, self.start.y)      # Top    Right
            ]

            self.get_corners()

    def get_corners(self):
        self.corners = []
        names = ['BL', '?1', '?2', 'TR']

        # Initialize corner objects
        for i, coordinate in enumerate(self.coordinates):
            self.corners.append(
                Corner(self, coordinate, name=names[i])
            )

        self.has_rectangle = True
        self.update()

    def update(self):
        """Update selection rectangle and transform matrix."""
        self.redraw()
        co = [corner.co for corner in self.corners]

        # Permute the coordinate list
        co = [co[i] for i in self.order]

        # print(f"Coordinates: {co}")
        self.transform.get_new_transform(co, self.order)

    def redraw(self):
        """Redraw selection rectangle on the canvas."""
        for line in self.lines:
            self.canvas.delete(line)

        for i, corner in enumerate(self.corners):
            self.lines.append(
                self.canvas.create_line(self.corners[i-1].co, corner.co)
            )

        for corner in self.corners:
            self.canvas.focus(corner)

    def quit(self, _):
        """Close the window."""
        self.canvas.master.destroy()


class Corner:
    """Draggable corner for ROI selection rectangle
    """

    __side__ = 35
    __fontsize__ = 12
    handle = None
    alpha = 0.05

    def __init__(self, selection, co, r = None, name = ''):
        if r is None:
            r = self.__side__

        self.canvas = selection.canvas
        self.selection = selection
        self.co = co
        # self.id = self.canvas.create_oval(
        # co.x-r, co.y-r, co.x+r, co.y+r, fill = 'LightGray'
        # )
        self.name = name

        if self.handle is None:
            pim = Image.new(
                'RGBA',
                (self.__side__, self.__side__),
                (255, 0, 0, int(self.alpha * 255))
            )

            self.handle = ImageTk.PhotoImage(image=pim)

            # self.label = tk.Label(
            #     self.selection.window, image=self.handle, text=self.name,
            #     compound=tk.CENTER
            # )
            # self.label.place(x = co.x, y = co.y)
        if isinstance(co, __coo__):
            self.id = self.canvas.create_image(
                co.x, co.y, image = self.handle, anchor ='center'
            )
        else:
            self.id = self.canvas.create_image(
                co[0], co[1], image=self.handle, anchor='center'
            )


        self.canvas.tag_bind(self.id, "<ButtonPress-1>", self.press)
        self.canvas.tag_bind(self.id, "<ButtonRelease-1>", self.release)
        self.canvas.tag_bind(self.id, "<Enter>", self.enter)
        self.canvas.tag_bind(self.id, "<Leave>", self.leave)

        self.dragging = False

    def press(self, event):
        """Callback for mouse click
        """
        self.previous = __coo__(event.x, event.y)
        self.drag_binding = self.canvas.bind("<Motion>", self.drag)
        self.dragging = True

    def drag(self, event):
        """Callback for mouse movement after click
        """
        self.canvas.move(
            self.id, event.x - self.previous.x, event.y - self.previous.y
        )
        co = self.canvas.coords(self.id)
        self.co = __coo__(co[0], co[1])
        # self.co = __coo__((co[0] + co[2]) / 2, (co[1] + co[3]) / 2)
        self.selection.update()
        self.previous = self.co

    def release(self, event):
        """Callback for mouse release
        """
        self.canvas.unbind("<Motion>", self.drag_binding)
        co = self.canvas.coords(self.id)
        self.co = __coo__(co[0], co[1])
        # self.co = __coo__((co[0]+co[2])/2, (co[1]+co[3])/2)
        self.selection.update()
        self.leave(event)
        self.dragging = False

    def delete(self):
        self.canvas.delete(self.id)

    def enter(self, event):
        """Callback - mouse is hovering over object
        """
        self.canvas.configure(cursor = 'hand2')

    def leave(self, event):
        """Callback - mouse is not hovering over object anymore
        """
        if not self.dragging:
            self.canvas.configure(cursor = 'left_ptr')


class ImageDisplay:
    """OpenCV image display in tkinter canvas
        with link to ROI selection and coordinate transform.
    """
    __ratio__ = __ratio__ * __monitor_w__
    __rotations__ = {str(p): p for p in rotations(list(range(4)))}

    def __init__(self, window: ScriptWindow,
                 image: np.ndarray, overlay: np.ndarray, transform: np.ndarray,
                 order: set = (0,1,2,3), initial_coordinates = None):
        self.window = window # todo: some of this should actually be in an 'app' or 'window' object
        self.shape = image.shape


        self.__ratio__ = self.__ratio__ / self.shape[1]

        self.__width__ = int(self.shape[1]*self.__ratio__) + \
                         overlay.shape[1]*self.__ratio__

        if self.__width__ >= __monitor_w__:
            self.__width__ = __monitor_w__*0.98
            self.__ratio__ =  self.__width__ / \
                              (self.shape[1] + overlay.shape[1])

        self.canvas = tk.Canvas(
            self.window,
            width = self.__width__,
            height = max(
                int(self.shape[0]*self.__ratio__),
                int(overlay.shape[0]*self.__ratio__)
            )
        )
        self.canvas.pack()
        self.scaled_shape = (
            int(self.shape[1]*self.__ratio__),
            int(self.shape[0]*self.__ratio__)
        )

        self.original = image
        height, width, channels = image.shape
        img = cv2.cvtColor(image, cv2.COLOR_BGR2RGB)
        img = Image.fromarray(img)
        img.thumbnail(
            (int(width * self.__ratio__),
             int(height * self.__ratio__))
        )
        self.display_image = img
        self.tkimage = ImageTk.PhotoImage(image=img)
        self.canvas.create_image(0, 0, image=self.tkimage, anchor=tk.NW)

        self.transform = TransformImage(
            self.canvas,
            image,
            overlay,
            self.scaled_shape,
            self.window.transform_callback,
            self.__ratio__,
            transform,
            order
        )
        self.selection = ReshapeSelection(
            self,
            self.transform,
            initial_coordinates,
        )

        self.order = order
        self.rotation = tk.StringVar(self.canvas.master)
        self.option = tk.OptionMenu(
            self.canvas.master,
            self.rotation,
            *set(self.__rotations__.keys()),
            command = self.permute
        )
        self.rotation.set(str(self.order))
        self.option.pack()

        self.window.focus()
        self.canvas.mainloop()

    def permute(self, id):
        self.selection.order = self.__rotations__[id]
        self.selection.update()

class TransformImage:
    """OpenCV perspective transform,
        overlay alpha blending and display with tkinter
    """
    alpha = 0.1

    def __init__(self, canvas, image, overlay_img, co, callback,
                 ratio, initial_transform, initial_order = (0,1,2,3)):
        self.overlay = overlay_img
        self.original = image
        self.image = None
        self.canvas = canvas
        self.callback = callback
        self.__ratio__ = ratio

        shape = self.overlay.shape

        self.co = co
        self.height = co[1]
        self.width = int(shape[0] * co[1] / shape[1])

        # selection rectangle: bottom left to top right
        self.to_coordinates = np.array(
            [
                [0, shape[0]], [0, 0], [shape[1], 0], [shape[1], shape[0]]
            ]
        )

        self.transform = initial_transform
        self.order = initial_order
        self.show_overlay()

        if np.array_equal(self.transform, np.eye(3)):
            self.update()

    def get_new_transform(self, from_coordinates, order):
        """Recalculate transform and show overlay.
        """
        self.transform = cv2.getPerspectiveTransform(
            np.float32(from_coordinates)/self.__ratio__,
            np.float32(self.to_coordinates)
        )

        # Round to remove unnecessary precision
        # self.transform = np.around(self.transform, decimals=3)

        # pret = cv2.warpPerspective(
        # self.original, self.pre_transform, (X0,Y0)
        # )

        self.update()
        self.callback(self.transform, from_coordinates)

    def update(self):
        """Update image based
        """
        Y0, X0, C0 = self.original.shape
        Y, X, C = self.overlay.shape
        self.image = cv2.warpPerspective(
            self.original, self.transform, (X, Y)
        )

        cv2.addWeighted(
            self.overlay, self.alpha, self.image, 1 - self.alpha, 0, self.image
        )

        height, width, channels = self.overlay.shape
        img = cv2.cvtColor(self.image, cv2.COLOR_BGR2RGB)
        img = Image.fromarray(img)
        img.thumbnail(
            (int(width * self.__ratio__), int(height * self.__ratio__))
        )
        self.img = ImageTk.PhotoImage(image=img)
        self.canvas.create_image(self.co[0], 0, image=self.img, anchor=tk.NW)

        # self.callback(self.transform)

    def show_overlay(self):
        """Show overlay
        """
        height, width, channels = self.overlay.shape
        img = cv2.cvtColor(self.overlay, cv2.COLOR_BGR2RGB)
        img = Image.fromarray(img)
        img.thumbnail(
            (int(width * self.__ratio__), int(height * self.__ratio__))
        )
        img = ImageTk.PhotoImage(image=img)
        self.canvas.create_image(self.co[0], 0, image=img, anchor=tk.NW)


def hsvimg2tk(image, ratio = 1.0):
    """Convert OpenCV HSV image to PhotoImage object
    """
    img = cv2.cvtColor(image, cv2.COLOR_HSV2RGB)
    shape = img.shape
    img = Image.fromarray(img)
    img.thumbnail(
        (int(shape[1] * ratio), int(shape[0] * ratio))
    )
    img = ImageTk.PhotoImage(image = img)
    return img


def binimg2tk(image, ratio = 1.0):
    """Convert OpenCV binary image to PhotoImage object
    """
    img = cv2.cvtColor(image, cv2.COLOR_GRAY2RGB)
    shape = img.shape
    img = Image.fromarray(img)
    img.thumbnail(
        (int(shape[1] * ratio), int(shape[0] * ratio))
    )
    img = ImageTk.PhotoImage(image=img)
    return img


class ColorPicker:
    """Select colours by clicking image pixels.
    """
    __w_spacing__ = 3
    __h_scale__ = 25

    def __init__(self, window, mask, video):
        self.window = window
        self.mask = mask
        self.video = video

        self.coo = None

        image = self.mask.mask(self.video.get_frame(1))

        self.__width__ = image.shape[1] * 2 + self.__w_spacing__,

        if isinstance(self.__width__, tuple):
            self.__width__ = self.__width__[0]

        if self.__width__ >= __monitor_w__:
            self.__width__ = __monitor_w__*0.98
            self.__ratio__ = self.__width__ / \
                             (image.shape[1]*2 + self.__w_spacing__)
        else:
            self.__ratio__ = 1

        self.canvas = tk.Canvas(
            self.window,
            width = self.__width__,
            height = image.shape[0]
        )
        self.slider = tk.Scale(
            self.window,
            from_ = 1,
            to = self.video.frameN,
            orient = tk.HORIZONTAL,
            command = self.track,
            length = self.__width__,
            width = self.__h_scale__
        )
        self.canvas.pack()
        self.slider.pack()

        self.center = self.__width__ / 2.0

        self.canvas.bind("<Button-1>", self.pick)
        self.canvas.master.bind("<Escape>", self.quit)

        self.update()
        self.window.focus()
        self.canvas.mainloop()

    def update(self):
        """Update UI
        """
        mask, filter = self.mask.get_images()

        self.im_mask = hsvimg2tk(mask, ratio=self.__ratio__)
        self.im_filter = binimg2tk(filter, ratio=self.__ratio__)

        self.canvas.create_image(
            0, 0,
            image=self.im_mask, anchor=tk.NW
        )
        self.canvas.create_image(
            self.center + self.__w_spacing__, 0,
            image = self.im_filter, anchor = tk.NW
        )

        self.window.selection_callback(
            {'from':self.mask.filter_from, 'to':self.mask.filter_to}
            )

    def pick(self, event):
        """Pick a colour
        """
        self.coo = __coo__(x = event.x, y = event.y)
        self.mask.pick(self.coo)
        self.update()


    def track(self, value):
        """Scrollbar callback - track through the video.
        """
        self.mask.track(int(value))
        self.update()

    def quit(self, _):
        """Close the window.
        """
        self.window.destroy()


class OverlayAlignWindow(ScriptWindow):

    __default_frame__ = 0.5
    __title__ = "Overlay alignment"

    def __init__(self, video):
        ScriptWindow.__init__(self)
        self.data = video
        self.title(self.data.name)

        self.image = ImageDisplay(
            self,
            self.data.get_frame_at(
                self.__default_frame__, do_warp=False, to_hsv=False
            ),
            self.data.overlay,
            self.data.transform,
            self.data.order,
            self.data.coordinates,
        )

    def transform_callback(self, transform, coordinates):
        self.data.transform = transform
        self.data.coordinates = coordinates
        self.done = True


class MaskFilterWindow(ScriptWindow):
    __title__ = 'Filter hue selection'

    def __init__(self, mask):
        ScriptWindow.__init__(self)
        self.data = mask
        self.title(self.data.name)

        self.picker = ColorPicker(
            self,
            mask = mask,
            video = mask.video
        )

    def selection_callback(self, selection):
        self.done = True


class ProgressWindow(ScriptWindow):
    __ratio__ = 0.25
    __plot_pad__ = 0.075
    __pad__ = 2
    __dpi__ = 100

    __title__ = 'Volume measurement'

    def __init__(self, video):
        ScriptWindow.__init__(self)
        self.video = video
        self.title(self.video.name)

        self.canvas_height = self.__ratio__ * __monitor_h__
        self.__raw_width__ = \
            self.video.raw_frame.shape[1] * self.canvas_height / \
            self.video.raw_frame.shape[0]
        self.__processed__ = \
            self.video.frame.shape[1] * self.canvas_height / \
            self.video.frame.shape[0]

        self.tmax = self.video.frameN / self.video.fps
        self.t0 = time.time()

        frame = self.video.get_frame(1)
        self.size = frame.shape

        self.canvas_width = \
            self.__raw_width__ + self.__processed__ + self.__pad__

        self.canvas = tk.Canvas(
            self,
            width = self.canvas_width,
            height = self.canvas_height
        )
        self.update_image()
        self.canvas.pack()

        figw = self.canvas_width / self.__dpi__

        plt.ioff()
        self.fig = Figure(
            figsize = (figw,6/9 * figw), dpi = self.__dpi__
        )
        self.ax = self.fig.add_subplot(111)
        plt.tight_layout(pad = 0)
        self.fig.subplots_adjust(
            left = self.__plot_pad__, bottom = self.__plot_pad__,
            right = 1 - self.__plot_pad__/2, top = 1 - self.__plot_pad__
        )

        self.figcanvas = FigureCanvasTkAgg(self.fig, master = self)
        self.figcanvas.draw()

        self.toolbar = NavigationToolbar2Tk(self.figcanvas, window=self)
        self.toolbar.update()
        self.figcanvas._tkcanvas.pack(side=tk.BOTTOM, fill=tk.BOTH, expand=1)

        self.figcanvas.get_tk_widget().pack()

    def update_image(self):
        """ Show the current video frame in the UI """
        if self.video.frame is not None:
            self.img = hsvimg2tk(
                self.video.raw_frame,
                ratio = self.canvas_height / self.video.raw_frame.shape[0]
            )
            self.state = hsvimg2tk(
                self.video.get_state_image(),
                ratio = self.canvas_height / self.video.frame.shape[0]
            )
            self.canvas.create_image(
                0, 0, image=self.img, anchor=tk.NW
            )

            self.canvas.create_image(
                self.__raw_width__ + self.__pad__, 1,
                image = self.state, anchor = tk.NW
            )

    def update(self):
        self.update_image()

        self.figcanvas.draw()
        ScriptWindow.update(self)

    def plot(self, t, areas):  # todo: this should call a method in isimple.video.visualization
        """Update the plot.
        """
        if areas is not None:
            try:
                self.t = t
                elapsed = time.time() - self.t0

                areas = np.transpose(areas) / \
                        (self.video.__overlay_DPI__ / 25.4)**2 * self.video.h
                # todo: do this at the VideoAnalyzer level!

                self.ax.clear()
                for i, curve in enumerate(areas):
                    color = cv2.cvtColor(
                        np.array(
                            [[
                                np.array(
                                    self.video.plot_colors[
                                        self.video.masks[i]
                                    ], dtype = np.uint8
                                )
                            ]]
                        ),
                        cv2.COLOR_HSV2RGB
                    )[0, 0] / 255
                    # todo: shouldn't need to do this calculation at every time step!
                    self.ax.plot(
                        t, curve,
                        label=self.video.masks[i].name,
                        color=tuple(color),
                        linewidth=2
                    )

                # todo: is it necessary to re-do all of the plot legend/axis stuff for every time step?
                self.ax.legend(loc = 'center right')
                self.ax.set_title(
                    f"{t[-1]/self.tmax * 100:.0f}%  ({elapsed:.0f} s elapsed "
                    f" @ {t[-1]/elapsed:.1f} x)", size = 18, weight = 'bold'
                )
                self.ax.set_ylabel('Volume (µL)', size = 12)
                self.ax.set_xlabel('Time (s)', size = 12)
                self.ax.set_xlim(0, self.tmax)

                self.df = pd.DataFrame(
                    data=np.stack(
                        [np.array(t)] + [curve for curve in areas], 1
                    ),
                    columns=['t'] + [m.name for m in self.video.masks]
                )

                if t[-1]/self.tmax > 0.95:  # todo: this is a bit backwards, the VideoAnalyzer object should know how many steps it will take at a given dt and say it's done at the last step.
                    self.done = True
                    self.quit()

            except TypeError:
                pass

            if isinstance(self.df, pd.DataFrame):
                return self.df


    def keepopen(self):
        """Called to keep the window open after the script has run.
        """
        self.focus()
        self.mainloop()

      
            
                
        

=======
import sys
import time
import tkinter as tk
import tkinter.messagebox
from collections import namedtuple

import cv2
import matplotlib.pyplot as plt
import numpy as np
import pandas as pd
import screeninfo
from PIL import Image, ImageTk
from matplotlib.backends.backend_tkagg import FigureCanvasTkAgg, NavigationToolbar2Tk
from matplotlib.figure import Figure

import isimple.video.metadata as metadata

__monitor_w__ = min(m.width for m in screeninfo.get_monitors())
__monitor_h__ = min(m.height for m in screeninfo.get_monitors())

__coo__ = namedtuple('Coordinate', 'x y')
__ratio__ = 0.6


def rotations(sequence) -> list:  # todo: clean up
    """ Returns all rotations of a list. """

    def rotate(seq, n: int) -> list:
        return seq[n:] + seq[:n]

    rotation_list = []
    for N in range(len(sequence)):
        rotation_list.append(rotate(sequence, N))

    return rotation_list


class ScriptWindow(tk.Tk):
    def __init__(self):
        self.done = False
        tk.Tk.__init__(self)
        self.protocol("WM_DELETE_WINDOW", self.close)

    def focus(self):
        self.focus_force()

    def close(self, do_exit=True):
        """ Called when user tries to close the window. """
        if self.done:
            # Finished!
            self.destroy()
            if do_exit:
                sys.exit()
                # todo: this is a temporary solution...
                #  why doesn't self.destroy() "let the mainloop go?"
                #  -> maybe a mainloop is created elsewhere also?...
        else:
            # Not finished yet!
            if tkinter.messagebox.askokcancel("Quit", "The script is still running. Really quit?"):
                self.destroy()
                if do_exit:
                    sys.exit()


class ReshapeSelection:
    """
        Reshape-able rectangle ROI selection for tkinter canvases
    """

    def __init__(self, window, transform, initial_coordinates=None):
        self.imagedisplay = window
        self.window = window.window  # todo: confusing!!!
        self.canvas = window.canvas
        self.transform = transform  # transform matrix object

        self.canvas.bind("<Button-1>", self.press)
        self.canvas.bind("<ButtonRelease-1>", self.release)
        self.canvas.master.bind("<Control-z>", self.undo)
        self.canvas.master.bind("<Escape>", self.quit)

        self.initialized = False
        self.has_rectangle = False

        self.lines = []
        self.start = None
        self.stop = None
        self.corners = None
        self.coordinates = initial_coordinates

        self.order = self.transform.order
        self.initialize()

    def initialize(self):
        if self.coordinates is not None:
            self.get_corners()

    def undo(self, _):
        """ Callback to clear selection rectangle """
        self.initialized = False
        self.has_rectangle = False
        for button in self.corners:
            button.delete()
        for line in self.lines:
            self.canvas.delete(line)

    def press(self, event):
        """ Mouse press callback. Initializes rectangle dragging. """
        if not self.initialized:
            self.start = __coo__(x=event.x, y=event.y)
            self.initialized = True

    def release(self, event):
        """ Mouse release callback. Commits rectangle dragging result. """
        if not self.has_rectangle:
            self.stop = __coo__(x=event.x, y=event.y)

            # Get coordinates of rectangle corners
            self.coordinates = [
                __coo__(self.start.x, self.start.y),  # Bottom Left
                __coo__(self.start.x, self.stop.y),  # ?      ?
                __coo__(self.stop.x, self.stop.y),  # ?      ?
                __coo__(self.stop.x, self.start.y)  # Top    Right
            ]

            self.get_corners()

    def get_corners(self):
        self.corners = []
        names = ['BL', '?1', '?2', 'TR']

        # Initialize corner objects
        for i, coordinate in enumerate(self.coordinates):
            self.corners.append(
                Corner(self, coordinate, name=names[i])
            )

        self.has_rectangle = True
        self.update()

    def update(self):
        """ Update selection rectangle and transform matrix. """
        self.redraw()
        co = [corner.co for corner in self.corners]

        # Permute the coordinate list
        co = [co[i] for i in self.order]

        # print(f"Coordinates: {co}")
        self.transform.get_new_transform(co, self.order)

    def redraw(self):
        """ Redraw selection rectangle on the canvas. """
        for line in self.lines:
            self.canvas.delete(line)

        for i, corner in enumerate(self.corners):
            self.lines.append(self.canvas.create_line(self.corners[i - 1].co, corner.co))

        for corner in self.corners:
            self.canvas.focus(corner)

    def quit(self, _):
        """ Close the window. """
        self.canvas.master.destroy()


class Corner:
    """
        Draggable corner for ROI selection rectangle
    """

    __side__ = 35
    __fontsize__ = 12
    handle = None
    alpha = 0.05

    def __init__(self, selection, co, name=''):
        self.canvas = selection.canvas
        self.selection = selection
        self.co = co
        # self.id = self.canvas.create_oval(co.x-r, co.y-r, co.x+r, co.y+r, fill = 'LightGray')
        self.name = name

        self.previous = None
        self.drag_binding = None

        if self.handle is None:
            pim = Image.new('RGBA', (self.__side__, self.__side__), (255, 0, 0, int(self.alpha * 255)))

            self.handle = ImageTk.PhotoImage(image=pim)

            # self.label = tk.Label(
            #     self.selection.window, image=self.handle, text=self.name,
            #     compound=tk.CENTER
            # )
            # self.label.place(x = co.x, y = co.y)
        if isinstance(co, __coo__):
            self.id = self.canvas.create_image(co.x, co.y, image=self.handle, anchor='center')
        else:
            self.id = self.canvas.create_image(co[0], co[1], image=self.handle, anchor='center')

        self.canvas.tag_bind(self.id, "<ButtonPress-1>", self.press)
        self.canvas.tag_bind(self.id, "<ButtonRelease-1>", self.release)
        self.canvas.tag_bind(self.id, "<Enter>", self.enter)
        self.canvas.tag_bind(self.id, "<Leave>", self.leave)

        self.dragging = False

    def press(self, event):
        """ Callback for mouse click """
        self.previous = __coo__(event.x, event.y)
        self.drag_binding = self.canvas.bind("<Motion>", self.drag)
        self.dragging = True

    def drag(self, event):
        """ Callback for mouse movement after click """
        self.canvas.move(
            self.id, event.x - self.previous.x, event.y - self.previous.y
        )
        co = self.canvas.coords(self.id)
        self.co = __coo__(co[0], co[1])
        # self.co = __coo__((co[0] + co[2]) / 2, (co[1] + co[3]) / 2)
        self.selection.update()
        self.previous = self.co

    def release(self, event):
        """ Callback for mouse release """
        self.canvas.unbind("<Motion>", self.drag_binding)
        co = self.canvas.coords(self.id)
        self.co = __coo__(co[0], co[1])
        # self.co = __coo__((co[0]+co[2])/2, (co[1]+co[3])/2)
        self.selection.update()
        self.leave(event)
        self.dragging = False

    def delete(self):
        self.canvas.delete(self.id)

    def enter(self, _):
        """ Callback - mouse is hovering over object """
        self.canvas.configure(cursor='hand2')

    def leave(self, _):
        """ Callback - mouse is not hovering over object anymore """
        if not self.dragging:
            self.canvas.configure(cursor='left_ptr')


class ImageDisplay:
    """
        OpenCV image display in tkinter canvas with link to ROI selection and coordinate transform.
    """
    __ratio__ = __ratio__ * __monitor_w__
    __rotations__ = {str(p): p for p in rotations(list(range(4)))}

    def __init__(self, window: ScriptWindow, image: np.ndarray, overlay: np.ndarray, transform: np.ndarray,
                 order: set = (0, 1, 2, 3), initial_coordinates=None):
        self.window = window  # todo: some of this should actually be in an 'app' or 'window' object
        self.shape = image.shape

        self.__ratio__ = self.__ratio__ / self.shape[1]

        self.__width__ = int(self.shape[1] * self.__ratio__) + overlay.shape[1] * self.__ratio__

        if self.__width__ >= __monitor_w__:
            self.__width__ = __monitor_w__ * 0.98
            self.__ratio__ = self.__width__ / (self.shape[1] + overlay.shape[1])

        print(f'Ratio = {self.__ratio__}')

        self.canvas = tk.Canvas(
            self.window,
            width=self.__width__,
            height=max(int(self.shape[0] * self.__ratio__), int(overlay.shape[0] * self.__ratio__))
        )
        self.canvas.pack()
        self.scaled_shape = (int(self.shape[1] * self.__ratio__), int(self.shape[0] * self.__ratio__))

        self.original = image
        height, width, channels = image.shape
        img = cv2.cvtColor(image, cv2.COLOR_BGR2RGB)
        img = Image.fromarray(img)
        img.thumbnail((int(width * self.__ratio__), int(height * self.__ratio__)))
        self.display_image = img
        self.tkimage = ImageTk.PhotoImage(image=img)
        self.canvas.create_image(0, 0, image=self.tkimage, anchor=tk.NW)

        self.transform = TransformImage(
            self.canvas,
            image,
            overlay,
            self.scaled_shape,
            self.window.transform_callback,
            self.__ratio__,
            transform,
            order
        )
        self.selection = ReshapeSelection(
            self,
            self.transform,
            initial_coordinates,
        )

        self.order = order
        self.rotation = tk.StringVar(self.canvas.master)
        self.option = tk.OptionMenu(
            self.canvas.master,
            self.rotation,
            *set(self.__rotations__.keys()),
            command=self.permute
        )
        self.rotation.set(str(self.order))
        self.option.pack()

        self.window.focus()
        self.canvas.mainloop()

    def permute(self, permutation_id):
        self.selection.order = self.__rotations__[permutation_id]
        self.selection.update()


class TransformImage:
    """
        OpenCV perspective transform, overlay alpha blending and display with tkinter
    """
    alpha = 0.1

    def __init__(self, canvas, image, overlay_img, co, callback, ratio, initial_transform, initial_order=(0, 1, 2, 3)):
        self.overlay = overlay_img
        self.original = image
        self.image = None
        self.img = None  # todo: image and img :)
        self.canvas = canvas
        self.callback = callback
        self.__ratio__ = ratio

        shape = self.overlay.shape

        self.co = co
        self.height = co[1]
        self.width = int(shape[0] * co[1] / shape[1])

        self.to_coordinates = np.array(  # selection rectangle: bottom left to top right
            [
                [0, shape[0]], [0, 0], [shape[1], 0], [shape[1], shape[0]]
            ]
        )

        self.transform = initial_transform
        self.order = initial_order
        self.show_overlay()

        if np.array_equal(self.transform, np.eye(3)):
            self.update()

    def get_new_transform(self, from_coordinates, order):  # todo: don't need order here?
        """ Recalculate transform and show overlay. """
        self.transform = cv2.getPerspectiveTransform(
            np.float32(from_coordinates) / self.__ratio__,
            np.float32(self.to_coordinates)
        )

        # Round to remove unnecessary precision
        # self.transform = np.around(self.transform, decimals=3)

        # pret = cv2.warpPerspective(self.original, self.pre_transform, (X0,Y0))

        self.update()
        self.callback(self.transform, from_coordinates)

    def update(self):
        """ Update image based  """  # todo: transformed + overlay should be a VideoAnalyzer method
        y, x, c = self.overlay.shape
        self.image = cv2.warpPerspective(self.original, self.transform, (x, y))

        cv2.addWeighted(self.overlay, self.alpha, self.image, 1 - self.alpha, 0, self.image)

        height, width, channels = self.overlay.shape
        img = cv2.cvtColor(self.image, cv2.COLOR_BGR2RGB)
        img = Image.fromarray(img)
        img.thumbnail((int(width * self.__ratio__), int(height * self.__ratio__)))
        self.img = ImageTk.PhotoImage(image=img)
        self.canvas.create_image(self.co[0], 0, image=self.img, anchor=tk.NW)

        # self.callback(self.transform)

    def show_overlay(self):
        """ Show overlay """
        height, width, channels = self.overlay.shape
        img = cv2.cvtColor(self.overlay, cv2.COLOR_BGR2RGB)
        img = Image.fromarray(img)
        img.thumbnail((int(width * self.__ratio__), int(height * self.__ratio__)))
        img = ImageTk.PhotoImage(image=img)
        self.canvas.create_image(self.co[0], 0, image=img, anchor=tk.NW)


def hsvimg2tk(image, ratio=1.0):
    """ Convert OpenCV HSV image to PhotoImage object """
    img = cv2.cvtColor(image, cv2.COLOR_HSV2RGB)
    shape = img.shape
    img = Image.fromarray(img)
    img.thumbnail(
        (int(shape[1] * ratio), int(shape[0] * ratio))
    )
    img = ImageTk.PhotoImage(image=img)
    return img


def binimg2tk(image, ratio=1.0):
    """ Convert OpenCV binary image to PhotoImage object """
    img = cv2.cvtColor(image, cv2.COLOR_GRAY2RGB)
    shape = img.shape
    img = Image.fromarray(img)
    img.thumbnail(
        (int(shape[1] * ratio), int(shape[0] * ratio))
    )
    img = ImageTk.PhotoImage(image=img)
    return img


class ColorPicker:
    """
        Select colours by clicking image pixels.
    """
    __w_spacing__ = 3
    __h_scale__ = 25

    def __init__(self, window, mask, video):
        self.window = window
        self.mask = mask
        self.video = video

        self.coo = None

        image = self.mask.mask(self.video.get_frame(1))

        self.im_masked = None
        self.im_filtered = None

        self.__width__ = image.shape[1] * 2 + self.__w_spacing__,

        if isinstance(self.__width__, tuple):
            self.__width__ = self.__width__[0]

        if self.__width__ >= __monitor_w__:
            self.__width__ = __monitor_w__ * 0.98
            self.__ratio__ = self.__width__ / (image.shape[1] * 2 + self.__w_spacing__)
        else:
            self.__ratio__ = 1

        self.canvas = tk.Canvas(
            self.window,
            width=self.__width__,
            height=image.shape[0]
        )
        self.slider = tk.Scale(
            self.window,
            from_=1,
            to=self.video.frameN,
            orient=tk.HORIZONTAL,
            command=self.track,
            length=self.__width__,
            width=self.__h_scale__
        )
        self.canvas.pack()
        self.slider.pack()

        self.center = self.__width__ / 2.0

        self.canvas.bind("<Button-1>", self.pick)
        self.canvas.master.bind("<Escape>", self.quit)

        self.update()
        self.window.focus()
        self.canvas.mainloop()

    def update(self):
        """ Update UI """
        masked, filtered = self.mask.get_images()

        self.im_masked = hsvimg2tk(masked, ratio=self.__ratio__)
        self.im_filtered = binimg2tk(filtered, ratio=self.__ratio__)

        self.canvas.create_image(
            0, 0,
            image=self.im_masked, anchor=tk.NW
        )
        self.canvas.create_image(
            self.center + self.__w_spacing__, 0,
            image=self.im_filtered, anchor=tk.NW
        )

        self.window.selection_callback(
            {metadata.__from__: self.mask.filter_from, metadata.__to__: self.mask.filter_to}
        )

    def pick(self, event):
        """ Pick a colour """
        self.coo = __coo__(x=event.x, y=event.y)
        self.mask.pick(self.coo)
        self.update()

    def track(self, value):
        """ Scrollbar callback - track through the video. """
        self.mask.track(int(value))
        self.update()

    def quit(self, _):
        """ Close the window. """
        self.window.destroy()


class OverlayAlignWindow(ScriptWindow):
    __default_frame__ = 0.5
    __title__ = "Overlay alignment"

    def __init__(self, video):
        ScriptWindow.__init__(self)
        self.data = video
        self.title(self.data.name)

        self.image = ImageDisplay(
            self,
            self.data.get_frame_at(self.__default_frame__, do_warp=False, to_hsv=False),
            self.data.overlay,
            self.data.transform,
            self.data.order,
            self.data.coordinates,
        )

    def transform_callback(self, transform, coordinates):
        self.data.transform = transform
        self.data.coordinates = coordinates
        self.done = True


class MaskFilterWindow(ScriptWindow):
    __title__ = 'Filter hue selection'

    def __init__(self, mask):
        ScriptWindow.__init__(self)
        self.data = mask
        self.title(self.data.name)

        self.picker = ColorPicker(
            self,
            mask=mask,
            video=mask.video
        )

    def selection_callback(self, selection):  # todo: don't need selection here?
        self.done = True


class ProgressWindow(ScriptWindow):
    __ratio__ = 0.25
    __plot_pad__ = 0.075
    __pad__ = 2
    __dpi__ = 100

    __title__ = 'Volume measurement'

    def __init__(self, video):
        ScriptWindow.__init__(self)
        self.video = video
        self.title(self.video.name)

        self.canvas_height = self.__ratio__ * __monitor_h__
        self.__raw_width__ = self.video.raw_frame.shape[1] * \
            self.canvas_height / self.video.raw_frame.shape[0]
        self.__processed__ = self.video.frame.shape[1] * \
            self.canvas_height / self.video.frame.shape[0]

        self.tmax = self.video.frameN / self.video.fps
        self.t0 = time.time()

        frame = self.video.get_frame(1)
        self.img = None
        self.df = None
        self.t = None
        self.size = frame.shape

        self.canvas_width = self.__raw_width__ + self.__processed__ + self.__pad__

        self.canvas = tk.Canvas(
            self,
            width=self.canvas_width,
            height=self.canvas_height
        )
        self.update_image()
        self.canvas.pack()

        figw = self.canvas_width / self.__dpi__

        plt.ioff()
        self.fig = Figure(
            figsize=(figw, 6 / 9 * figw), dpi=self.__dpi__
        )
        self.ax = self.fig.add_subplot(111)
        plt.tight_layout(pad=0)
        self.fig.subplots_adjust(
            left=self.__plot_pad__, bottom=self.__plot_pad__,
            right=1 - self.__plot_pad__ / 2, top=1 - self.__plot_pad__
        )

        self.figcanvas = FigureCanvasTkAgg(self.fig, master=self)
        self.figcanvas.draw()

        self.toolbar = NavigationToolbar2Tk(self.figcanvas, window=self)
        self.toolbar.update()
        self.figcanvas.get_tk_widget().pack(side=tk.BOTTOM, fill=tk.BOTH, expand=1)

        self.figcanvas.get_tk_widget().pack()

    def update_image(self):
        """ Show the current video frame in the UI """
        if self.video.frame is not None:
            self.img = hsvimg2tk(
                self.video.raw_frame, ratio=self.canvas_height / self.video.raw_frame.shape[0]
            )
            self.state = hsvimg2tk(
                self.video.get_state_image(), ratio=self.canvas_height / self.video.frame.shape[0]
            )
            self.canvas.create_image(
                0, 0, image=self.img, anchor=tk.NW
            )
            self.canvas.create_image(
                self.__raw_width__ + self.__pad__, 1,
                image=self.state, anchor=tk.NW
            )

    def update(self):
        self.update_image()

        self.figcanvas.draw()
        ScriptWindow.update(self)

    def plot(self, t, areas):  # todo: this should call a method in isimple.video.visualization
        """ Update the plot. """
        if areas is not None:
            try:
                self.t = t
                elapsed = time.time() - self.t0

                areas = np.transpose(areas) / (self.video.__overlay_DPI__ / 25.4) ** 2 * self.video.h
                # todo: do this at the VideoAnalyzer level!

                self.ax.clear()
                for i, curve in enumerate(areas):
                    color = cv2.cvtColor(
                        np.array([[np.array(self.video.plot_colors[self.video.masks[i]], dtype=np.uint8)]]),
                        cv2.COLOR_HSV2RGB
                    )[0, 0] / 255
                    # todo: shouldn't need to do this calculation at every time step!
                    self.ax.plot(
                        t, curve,
                        label=self.video.masks[i].name,
                        color=tuple(color),
                        linewidth=2
                    )

                # todo: is it necessary to re-do all of the plot legend/axis stuff for every time step?
                self.ax.legend(loc='center right')
                self.ax.set_title(
                    f"{t[-1] / self.tmax * 100:.0f}%  ({elapsed:.0f} s elapsed "
                    f" @ {t[-1] / elapsed:.1f} x)", size=18, weight='bold'
                )
                self.ax.set_ylabel('Volume (µL)', size=12)
                self.ax.set_xlabel('Time (s)', size=12)
                self.ax.set_xlim(0, self.tmax)

                self.df = pd.DataFrame(
                    data=np.stack([np.array(t)] + [curve for curve in areas], 1),
                    columns=['t'] + [m.name for m in self.video.masks]
                )

                if t[-1] / self.tmax > 0.95:
                    # todo: this is a bit backwards, the VideoAnalyzer object should know how
                    #  many steps it will take at a given dt and say it's done at the last step...
                    self.done = True
                    self.quit()

            except TypeError:
                pass

            if isinstance(self.df, pd.DataFrame):
                return self.df

    def keepopen(self):
        """ Called to keep the window open after the script has run. """
        self.focus()
        self.mainloop()
>>>>>>> 3b2fa82a
<|MERGE_RESOLUTION|>--- conflicted
+++ resolved
@@ -1,772 +1,3 @@
-<<<<<<< HEAD
-import tkinter as tk
-import tkinter.ttk as ttk
-import tkinter.messagebox as tkMessageBox
-from collections import namedtuple
-from PIL import Image, ImageTk
-import numpy as np
-import cv2
-import time
-import pandas as pd
-import os
-from math import ceil, floor
-import sys
-
-from matplotlib.backends.backend_tkagg import \
-    FigureCanvasTkAgg, NavigationToolbar2Tk
-from matplotlib.figure import Figure
-import matplotlib.pyplot as plt
-import screeninfo
-import json
-
-__monitor_w__ = min(m.width for m in screeninfo.get_monitors())
-__monitor_h__ = min(m.height for m in screeninfo.get_monitors())
-
-from isimple.video.visualization import *
-
-import asyncio
-import threading
-
-__coo__ = namedtuple('Coordinate', 'x y')
-__ratio__ = 0.6
-
-
-def rotations(sequence) -> list:  # todo: clean up
-    """Returns all rotations of a list.
-    """
-    def rotate(sequence, n: int) -> list:
-        return sequence[n:] + sequence[:n]
-
-    rotation_list = []
-    for n in range(len(sequence)):
-        rotation_list.append(rotate(sequence,n))
-
-    return rotation_list
-
-
-class ScriptWindow(tk.Tk):
-    def __init__(self):
-        self.done = False
-        tk.Tk.__init__(self)
-        self.protocol("WM_DELETE_WINDOW", self.close)
-
-    def focus(self):
-        self.focus_force()
-
-    def close(self):
-        """Called when user tries to close the window.
-        """
-        if self.done:
-            # Finished!
-            self.destroy()
-            sys.exit()  # todo: this is a temporary solution... why doesn't self.destroy() "let the mainloop go?" -> maybe a mainloop is created elsewhere also?...
-        else:
-            # Not finished yet!
-            if tkMessageBox.askokcancel(
-                    "Quit", "The script is still running. Really quit?"):
-                self.destroy()
-                sys.exit()
-
-
-class ReshapeSelection:
-    """Reshape-able rectangle ROI selection for tkinter canvases
-    """
-    def __init__(self, window, transform, initial_coordinates = None):
-        self.imagedisplay = window
-        self.window = window.window  # todo: confusing!!!
-        self.canvas = window.canvas
-        self.transform = transform # transform matrix object
-
-        self.canvas.bind("<Button-1>", self.press)
-        self.canvas.bind("<ButtonRelease-1>", self.release)
-        self.canvas.master.bind("<Control-z>", self.undo)
-        self.canvas.master.bind("<Escape>", self.quit)
-
-        self.initialized = False
-        self.has_rectangle = False
-
-        self.lines = []
-        self.start = None
-        self.stop = None
-        self.corners = None
-        self.coordinates = initial_coordinates
-
-        self.order = self.transform.order
-        self.initialize()
-
-    def initialize(self):
-        if self.coordinates is not None:
-            self.get_corners()
-
-    def undo(self, event):
-        """Callback to clear selection rectangle
-        """
-        self.initialized = False
-        self.has_rectangle = False
-        for button in self.corners: button.delete()
-        for line in self.lines: self.canvas.delete(line)
-
-    def press(self, event):
-        """Mouse press callback. Initializes rectangle dragging.
-        """
-        if not self.initialized:
-            self.start = __coo__(x = event.x, y = event.y)
-            self.initialized = True
-
-    def release(self, event):
-        """Mouse release callback. Commits rectangle dragging result.
-        """
-        if not self.has_rectangle:
-            self.stop = __coo__(x=event.x, y=event.y)
-
-            # Get coordinates of rectangle corners
-            self.coordinates = [
-                __coo__(self.start.x, self.start.y),    # Bottom Left
-                __coo__(self.start.x, self.stop.y),     # ?      ?
-                __coo__(self.stop.x, self.stop.y),      # ?      ?
-                __coo__(self.stop.x, self.start.y)      # Top    Right
-            ]
-
-            self.get_corners()
-
-    def get_corners(self):
-        self.corners = []
-        names = ['BL', '?1', '?2', 'TR']
-
-        # Initialize corner objects
-        for i, coordinate in enumerate(self.coordinates):
-            self.corners.append(
-                Corner(self, coordinate, name=names[i])
-            )
-
-        self.has_rectangle = True
-        self.update()
-
-    def update(self):
-        """Update selection rectangle and transform matrix."""
-        self.redraw()
-        co = [corner.co for corner in self.corners]
-
-        # Permute the coordinate list
-        co = [co[i] for i in self.order]
-
-        # print(f"Coordinates: {co}")
-        self.transform.get_new_transform(co, self.order)
-
-    def redraw(self):
-        """Redraw selection rectangle on the canvas."""
-        for line in self.lines:
-            self.canvas.delete(line)
-
-        for i, corner in enumerate(self.corners):
-            self.lines.append(
-                self.canvas.create_line(self.corners[i-1].co, corner.co)
-            )
-
-        for corner in self.corners:
-            self.canvas.focus(corner)
-
-    def quit(self, _):
-        """Close the window."""
-        self.canvas.master.destroy()
-
-
-class Corner:
-    """Draggable corner for ROI selection rectangle
-    """
-
-    __side__ = 35
-    __fontsize__ = 12
-    handle = None
-    alpha = 0.05
-
-    def __init__(self, selection, co, r = None, name = ''):
-        if r is None:
-            r = self.__side__
-
-        self.canvas = selection.canvas
-        self.selection = selection
-        self.co = co
-        # self.id = self.canvas.create_oval(
-        # co.x-r, co.y-r, co.x+r, co.y+r, fill = 'LightGray'
-        # )
-        self.name = name
-
-        if self.handle is None:
-            pim = Image.new(
-                'RGBA',
-                (self.__side__, self.__side__),
-                (255, 0, 0, int(self.alpha * 255))
-            )
-
-            self.handle = ImageTk.PhotoImage(image=pim)
-
-            # self.label = tk.Label(
-            #     self.selection.window, image=self.handle, text=self.name,
-            #     compound=tk.CENTER
-            # )
-            # self.label.place(x = co.x, y = co.y)
-        if isinstance(co, __coo__):
-            self.id = self.canvas.create_image(
-                co.x, co.y, image = self.handle, anchor ='center'
-            )
-        else:
-            self.id = self.canvas.create_image(
-                co[0], co[1], image=self.handle, anchor='center'
-            )
-
-
-        self.canvas.tag_bind(self.id, "<ButtonPress-1>", self.press)
-        self.canvas.tag_bind(self.id, "<ButtonRelease-1>", self.release)
-        self.canvas.tag_bind(self.id, "<Enter>", self.enter)
-        self.canvas.tag_bind(self.id, "<Leave>", self.leave)
-
-        self.dragging = False
-
-    def press(self, event):
-        """Callback for mouse click
-        """
-        self.previous = __coo__(event.x, event.y)
-        self.drag_binding = self.canvas.bind("<Motion>", self.drag)
-        self.dragging = True
-
-    def drag(self, event):
-        """Callback for mouse movement after click
-        """
-        self.canvas.move(
-            self.id, event.x - self.previous.x, event.y - self.previous.y
-        )
-        co = self.canvas.coords(self.id)
-        self.co = __coo__(co[0], co[1])
-        # self.co = __coo__((co[0] + co[2]) / 2, (co[1] + co[3]) / 2)
-        self.selection.update()
-        self.previous = self.co
-
-    def release(self, event):
-        """Callback for mouse release
-        """
-        self.canvas.unbind("<Motion>", self.drag_binding)
-        co = self.canvas.coords(self.id)
-        self.co = __coo__(co[0], co[1])
-        # self.co = __coo__((co[0]+co[2])/2, (co[1]+co[3])/2)
-        self.selection.update()
-        self.leave(event)
-        self.dragging = False
-
-    def delete(self):
-        self.canvas.delete(self.id)
-
-    def enter(self, event):
-        """Callback - mouse is hovering over object
-        """
-        self.canvas.configure(cursor = 'hand2')
-
-    def leave(self, event):
-        """Callback - mouse is not hovering over object anymore
-        """
-        if not self.dragging:
-            self.canvas.configure(cursor = 'left_ptr')
-
-
-class ImageDisplay:
-    """OpenCV image display in tkinter canvas
-        with link to ROI selection and coordinate transform.
-    """
-    __ratio__ = __ratio__ * __monitor_w__
-    __rotations__ = {str(p): p for p in rotations(list(range(4)))}
-
-    def __init__(self, window: ScriptWindow,
-                 image: np.ndarray, overlay: np.ndarray, transform: np.ndarray,
-                 order: set = (0,1,2,3), initial_coordinates = None):
-        self.window = window # todo: some of this should actually be in an 'app' or 'window' object
-        self.shape = image.shape
-
-
-        self.__ratio__ = self.__ratio__ / self.shape[1]
-
-        self.__width__ = int(self.shape[1]*self.__ratio__) + \
-                         overlay.shape[1]*self.__ratio__
-
-        if self.__width__ >= __monitor_w__:
-            self.__width__ = __monitor_w__*0.98
-            self.__ratio__ =  self.__width__ / \
-                              (self.shape[1] + overlay.shape[1])
-
-        self.canvas = tk.Canvas(
-            self.window,
-            width = self.__width__,
-            height = max(
-                int(self.shape[0]*self.__ratio__),
-                int(overlay.shape[0]*self.__ratio__)
-            )
-        )
-        self.canvas.pack()
-        self.scaled_shape = (
-            int(self.shape[1]*self.__ratio__),
-            int(self.shape[0]*self.__ratio__)
-        )
-
-        self.original = image
-        height, width, channels = image.shape
-        img = cv2.cvtColor(image, cv2.COLOR_BGR2RGB)
-        img = Image.fromarray(img)
-        img.thumbnail(
-            (int(width * self.__ratio__),
-             int(height * self.__ratio__))
-        )
-        self.display_image = img
-        self.tkimage = ImageTk.PhotoImage(image=img)
-        self.canvas.create_image(0, 0, image=self.tkimage, anchor=tk.NW)
-
-        self.transform = TransformImage(
-            self.canvas,
-            image,
-            overlay,
-            self.scaled_shape,
-            self.window.transform_callback,
-            self.__ratio__,
-            transform,
-            order
-        )
-        self.selection = ReshapeSelection(
-            self,
-            self.transform,
-            initial_coordinates,
-        )
-
-        self.order = order
-        self.rotation = tk.StringVar(self.canvas.master)
-        self.option = tk.OptionMenu(
-            self.canvas.master,
-            self.rotation,
-            *set(self.__rotations__.keys()),
-            command = self.permute
-        )
-        self.rotation.set(str(self.order))
-        self.option.pack()
-
-        self.window.focus()
-        self.canvas.mainloop()
-
-    def permute(self, id):
-        self.selection.order = self.__rotations__[id]
-        self.selection.update()
-
-class TransformImage:
-    """OpenCV perspective transform,
-        overlay alpha blending and display with tkinter
-    """
-    alpha = 0.1
-
-    def __init__(self, canvas, image, overlay_img, co, callback,
-                 ratio, initial_transform, initial_order = (0,1,2,3)):
-        self.overlay = overlay_img
-        self.original = image
-        self.image = None
-        self.canvas = canvas
-        self.callback = callback
-        self.__ratio__ = ratio
-
-        shape = self.overlay.shape
-
-        self.co = co
-        self.height = co[1]
-        self.width = int(shape[0] * co[1] / shape[1])
-
-        # selection rectangle: bottom left to top right
-        self.to_coordinates = np.array(
-            [
-                [0, shape[0]], [0, 0], [shape[1], 0], [shape[1], shape[0]]
-            ]
-        )
-
-        self.transform = initial_transform
-        self.order = initial_order
-        self.show_overlay()
-
-        if np.array_equal(self.transform, np.eye(3)):
-            self.update()
-
-    def get_new_transform(self, from_coordinates, order):
-        """Recalculate transform and show overlay.
-        """
-        self.transform = cv2.getPerspectiveTransform(
-            np.float32(from_coordinates)/self.__ratio__,
-            np.float32(self.to_coordinates)
-        )
-
-        # Round to remove unnecessary precision
-        # self.transform = np.around(self.transform, decimals=3)
-
-        # pret = cv2.warpPerspective(
-        # self.original, self.pre_transform, (X0,Y0)
-        # )
-
-        self.update()
-        self.callback(self.transform, from_coordinates)
-
-    def update(self):
-        """Update image based
-        """
-        Y0, X0, C0 = self.original.shape
-        Y, X, C = self.overlay.shape
-        self.image = cv2.warpPerspective(
-            self.original, self.transform, (X, Y)
-        )
-
-        cv2.addWeighted(
-            self.overlay, self.alpha, self.image, 1 - self.alpha, 0, self.image
-        )
-
-        height, width, channels = self.overlay.shape
-        img = cv2.cvtColor(self.image, cv2.COLOR_BGR2RGB)
-        img = Image.fromarray(img)
-        img.thumbnail(
-            (int(width * self.__ratio__), int(height * self.__ratio__))
-        )
-        self.img = ImageTk.PhotoImage(image=img)
-        self.canvas.create_image(self.co[0], 0, image=self.img, anchor=tk.NW)
-
-        # self.callback(self.transform)
-
-    def show_overlay(self):
-        """Show overlay
-        """
-        height, width, channels = self.overlay.shape
-        img = cv2.cvtColor(self.overlay, cv2.COLOR_BGR2RGB)
-        img = Image.fromarray(img)
-        img.thumbnail(
-            (int(width * self.__ratio__), int(height * self.__ratio__))
-        )
-        img = ImageTk.PhotoImage(image=img)
-        self.canvas.create_image(self.co[0], 0, image=img, anchor=tk.NW)
-
-
-def hsvimg2tk(image, ratio = 1.0):
-    """Convert OpenCV HSV image to PhotoImage object
-    """
-    img = cv2.cvtColor(image, cv2.COLOR_HSV2RGB)
-    shape = img.shape
-    img = Image.fromarray(img)
-    img.thumbnail(
-        (int(shape[1] * ratio), int(shape[0] * ratio))
-    )
-    img = ImageTk.PhotoImage(image = img)
-    return img
-
-
-def binimg2tk(image, ratio = 1.0):
-    """Convert OpenCV binary image to PhotoImage object
-    """
-    img = cv2.cvtColor(image, cv2.COLOR_GRAY2RGB)
-    shape = img.shape
-    img = Image.fromarray(img)
-    img.thumbnail(
-        (int(shape[1] * ratio), int(shape[0] * ratio))
-    )
-    img = ImageTk.PhotoImage(image=img)
-    return img
-
-
-class ColorPicker:
-    """Select colours by clicking image pixels.
-    """
-    __w_spacing__ = 3
-    __h_scale__ = 25
-
-    def __init__(self, window, mask, video):
-        self.window = window
-        self.mask = mask
-        self.video = video
-
-        self.coo = None
-
-        image = self.mask.mask(self.video.get_frame(1))
-
-        self.__width__ = image.shape[1] * 2 + self.__w_spacing__,
-
-        if isinstance(self.__width__, tuple):
-            self.__width__ = self.__width__[0]
-
-        if self.__width__ >= __monitor_w__:
-            self.__width__ = __monitor_w__*0.98
-            self.__ratio__ = self.__width__ / \
-                             (image.shape[1]*2 + self.__w_spacing__)
-        else:
-            self.__ratio__ = 1
-
-        self.canvas = tk.Canvas(
-            self.window,
-            width = self.__width__,
-            height = image.shape[0]
-        )
-        self.slider = tk.Scale(
-            self.window,
-            from_ = 1,
-            to = self.video.frameN,
-            orient = tk.HORIZONTAL,
-            command = self.track,
-            length = self.__width__,
-            width = self.__h_scale__
-        )
-        self.canvas.pack()
-        self.slider.pack()
-
-        self.center = self.__width__ / 2.0
-
-        self.canvas.bind("<Button-1>", self.pick)
-        self.canvas.master.bind("<Escape>", self.quit)
-
-        self.update()
-        self.window.focus()
-        self.canvas.mainloop()
-
-    def update(self):
-        """Update UI
-        """
-        mask, filter = self.mask.get_images()
-
-        self.im_mask = hsvimg2tk(mask, ratio=self.__ratio__)
-        self.im_filter = binimg2tk(filter, ratio=self.__ratio__)
-
-        self.canvas.create_image(
-            0, 0,
-            image=self.im_mask, anchor=tk.NW
-        )
-        self.canvas.create_image(
-            self.center + self.__w_spacing__, 0,
-            image = self.im_filter, anchor = tk.NW
-        )
-
-        self.window.selection_callback(
-            {'from':self.mask.filter_from, 'to':self.mask.filter_to}
-            )
-
-    def pick(self, event):
-        """Pick a colour
-        """
-        self.coo = __coo__(x = event.x, y = event.y)
-        self.mask.pick(self.coo)
-        self.update()
-
-
-    def track(self, value):
-        """Scrollbar callback - track through the video.
-        """
-        self.mask.track(int(value))
-        self.update()
-
-    def quit(self, _):
-        """Close the window.
-        """
-        self.window.destroy()
-
-
-class OverlayAlignWindow(ScriptWindow):
-
-    __default_frame__ = 0.5
-    __title__ = "Overlay alignment"
-
-    def __init__(self, video):
-        ScriptWindow.__init__(self)
-        self.data = video
-        self.title(self.data.name)
-
-        self.image = ImageDisplay(
-            self,
-            self.data.get_frame_at(
-                self.__default_frame__, do_warp=False, to_hsv=False
-            ),
-            self.data.overlay,
-            self.data.transform,
-            self.data.order,
-            self.data.coordinates,
-        )
-
-    def transform_callback(self, transform, coordinates):
-        self.data.transform = transform
-        self.data.coordinates = coordinates
-        self.done = True
-
-
-class MaskFilterWindow(ScriptWindow):
-    __title__ = 'Filter hue selection'
-
-    def __init__(self, mask):
-        ScriptWindow.__init__(self)
-        self.data = mask
-        self.title(self.data.name)
-
-        self.picker = ColorPicker(
-            self,
-            mask = mask,
-            video = mask.video
-        )
-
-    def selection_callback(self, selection):
-        self.done = True
-
-
-class ProgressWindow(ScriptWindow):
-    __ratio__ = 0.25
-    __plot_pad__ = 0.075
-    __pad__ = 2
-    __dpi__ = 100
-
-    __title__ = 'Volume measurement'
-
-    def __init__(self, video):
-        ScriptWindow.__init__(self)
-        self.video = video
-        self.title(self.video.name)
-
-        self.canvas_height = self.__ratio__ * __monitor_h__
-        self.__raw_width__ = \
-            self.video.raw_frame.shape[1] * self.canvas_height / \
-            self.video.raw_frame.shape[0]
-        self.__processed__ = \
-            self.video.frame.shape[1] * self.canvas_height / \
-            self.video.frame.shape[0]
-
-        self.tmax = self.video.frameN / self.video.fps
-        self.t0 = time.time()
-
-        frame = self.video.get_frame(1)
-        self.size = frame.shape
-
-        self.canvas_width = \
-            self.__raw_width__ + self.__processed__ + self.__pad__
-
-        self.canvas = tk.Canvas(
-            self,
-            width = self.canvas_width,
-            height = self.canvas_height
-        )
-        self.update_image()
-        self.canvas.pack()
-
-        figw = self.canvas_width / self.__dpi__
-
-        plt.ioff()
-        self.fig = Figure(
-            figsize = (figw,6/9 * figw), dpi = self.__dpi__
-        )
-        self.ax = self.fig.add_subplot(111)
-        plt.tight_layout(pad = 0)
-        self.fig.subplots_adjust(
-            left = self.__plot_pad__, bottom = self.__plot_pad__,
-            right = 1 - self.__plot_pad__/2, top = 1 - self.__plot_pad__
-        )
-
-        self.figcanvas = FigureCanvasTkAgg(self.fig, master = self)
-        self.figcanvas.draw()
-
-        self.toolbar = NavigationToolbar2Tk(self.figcanvas, window=self)
-        self.toolbar.update()
-        self.figcanvas._tkcanvas.pack(side=tk.BOTTOM, fill=tk.BOTH, expand=1)
-
-        self.figcanvas.get_tk_widget().pack()
-
-    def update_image(self):
-        """ Show the current video frame in the UI """
-        if self.video.frame is not None:
-            self.img = hsvimg2tk(
-                self.video.raw_frame,
-                ratio = self.canvas_height / self.video.raw_frame.shape[0]
-            )
-            self.state = hsvimg2tk(
-                self.video.get_state_image(),
-                ratio = self.canvas_height / self.video.frame.shape[0]
-            )
-            self.canvas.create_image(
-                0, 0, image=self.img, anchor=tk.NW
-            )
-
-            self.canvas.create_image(
-                self.__raw_width__ + self.__pad__, 1,
-                image = self.state, anchor = tk.NW
-            )
-
-    def update(self):
-        self.update_image()
-
-        self.figcanvas.draw()
-        ScriptWindow.update(self)
-
-    def plot(self, t, areas):  # todo: this should call a method in isimple.video.visualization
-        """Update the plot.
-        """
-        if areas is not None:
-            try:
-                self.t = t
-                elapsed = time.time() - self.t0
-
-                areas = np.transpose(areas) / \
-                        (self.video.__overlay_DPI__ / 25.4)**2 * self.video.h
-                # todo: do this at the VideoAnalyzer level!
-
-                self.ax.clear()
-                for i, curve in enumerate(areas):
-                    color = cv2.cvtColor(
-                        np.array(
-                            [[
-                                np.array(
-                                    self.video.plot_colors[
-                                        self.video.masks[i]
-                                    ], dtype = np.uint8
-                                )
-                            ]]
-                        ),
-                        cv2.COLOR_HSV2RGB
-                    )[0, 0] / 255
-                    # todo: shouldn't need to do this calculation at every time step!
-                    self.ax.plot(
-                        t, curve,
-                        label=self.video.masks[i].name,
-                        color=tuple(color),
-                        linewidth=2
-                    )
-
-                # todo: is it necessary to re-do all of the plot legend/axis stuff for every time step?
-                self.ax.legend(loc = 'center right')
-                self.ax.set_title(
-                    f"{t[-1]/self.tmax * 100:.0f}%  ({elapsed:.0f} s elapsed "
-                    f" @ {t[-1]/elapsed:.1f} x)", size = 18, weight = 'bold'
-                )
-                self.ax.set_ylabel('Volume (µL)', size = 12)
-                self.ax.set_xlabel('Time (s)', size = 12)
-                self.ax.set_xlim(0, self.tmax)
-
-                self.df = pd.DataFrame(
-                    data=np.stack(
-                        [np.array(t)] + [curve for curve in areas], 1
-                    ),
-                    columns=['t'] + [m.name for m in self.video.masks]
-                )
-
-                if t[-1]/self.tmax > 0.95:  # todo: this is a bit backwards, the VideoAnalyzer object should know how many steps it will take at a given dt and say it's done at the last step.
-                    self.done = True
-                    self.quit()
-
-            except TypeError:
-                pass
-
-            if isinstance(self.df, pd.DataFrame):
-                return self.df
-
-
-    def keepopen(self):
-        """Called to keep the window open after the script has run.
-        """
-        self.focus()
-        self.mainloop()
-
-      
-            
-                
-        
-
-=======
 import sys
 import time
 import tkinter as tk
@@ -1459,5 +690,4 @@
     def keepopen(self):
         """ Called to keep the window open after the script has run. """
         self.focus()
-        self.mainloop()
->>>>>>> 3b2fa82a
+        self.mainloop()