--- conflicted
+++ resolved
@@ -4,7 +4,10 @@
 
 from OnionSVG import OnionSVG, check_svg
 
-<<<<<<< HEAD
+import isimple.utility.images
+from isimple.video.analysis import *
+from isimple.video.gui import *  # todo: would make more sense the other way around
+
 DPI = 400               # todo: should make this a setting for VideoAnalyzer instead
 DPmm = 400 / 25.4
 
@@ -35,11 +38,7 @@
     col_1 = nz[1].max()
     cropped_mask = mask[row_0:row_1, col_0:col_1]
     return cropped_mask, np.array([row_0, row_1, col_0, col_1])
-=======
-import isimple.utility.images
-from isimple.video.analysis import *
-from isimple.video.gui import *  # todo: would make more sense the other way around
->>>>>>> 3b2fa82a
+
 
 
 class VideoAnalyzer:
@@ -53,14 +52,9 @@
 
     __render_folder__ = os.path.join(os.getcwd(), '.render')
 
-<<<<<<< HEAD
     __overlay_DPI__ = 400
 
-    def __init__(self, video_path, overlay_path,
-                 dt = None, h = None, kernel = None):
-=======
     def __init__(self, video_path, overlay_path, dt=None, h=None, kernel=None, dpi=__overlay_DPI__, prompt_transform=True, prompt_color=True):
->>>>>>> 3b2fa82a
         self.path = video_path
         self.name = video_path.split('\\')[-1].split('.png')[0]
         self.overlay_path = overlay_path
@@ -172,11 +166,6 @@
         """
         OverlayAlignWindow(self)
 
-<<<<<<< HEAD
-    def load_masks(self):
-        """Load the rendered mask images.
-        """
-=======
     def export_frame_overlay(self, path):
         __alpha__ = 0.1
         self.get_frame(to_hsv=False)
@@ -186,7 +175,6 @@
 
     def load_masks(self, prompt_color=True):
         """ Load the rendered mask images. """
->>>>>>> 3b2fa82a
         files = os.listdir(self.__render_folder__)
         files.remove('overlay.png')
 
@@ -213,15 +201,11 @@
         sorted_files = sorted_files + mismatched
 
         for path in sorted_files:
-<<<<<<< HEAD
             self.masks.append(
                 Mask(self,
                      os.path.join(self.__render_folder__, path),
-                     kernel=self.kernel)
+                     kernel=self.kernel, prompt_color=prompt_color)
             )
-=======
-            self.masks.append(Mask(self, os.path.join(self.__render_folder__, path), kernel=self.kernel, prompt_color=prompt_color))
->>>>>>> 3b2fa82a
 
     def set_as_plot_color(self, mask, color):
         """Set filtering color as plot color & space colors for readable plot
@@ -232,12 +216,8 @@
         repetition = 0
 
         for m in self.plot_colors.keys():
-<<<<<<< HEAD
             if abs(float(color[0]) - float(self.plot_colors[m][0])) \
                     < tolerance  and m != mask:
-=======
-            if abs(float(color[0]) - float(self.plot_colors[m][0])) < tolerance and m != mask:
->>>>>>> 3b2fa82a
                 repetition = repetition + 1
 
         self.plot_colors.update(
@@ -281,13 +261,9 @@
                 state_image = cv2.cvtColor(state_image, cv2.COLOR_HSV2BGR)
                 state_image[state_image == 0] = 255
 
-<<<<<<< HEAD
                 state_image = cv2.addWeighted(
                     self.overlay, 0.05, state_image, 1-0.05, 0, state_image
                 )
-=======
-                state_image = cv2.addWeighted(self.overlay, 0.05, state_image, 1 - 0.05, 0, state_image)
->>>>>>> 3b2fa82a
                 state_image = cv2.cvtColor(state_image, cv2.COLOR_BGR2HSV)
 
             return state_image
@@ -313,14 +289,9 @@
         self.number = 0
         self.capture.set(cv2.CAP_PROP_POS_FRAMES, 1)
 
-<<<<<<< HEAD
     def get_frame(self, number=None, do_warp = True, to_hsv=True):
         """Get a specific frame from the video file.
         """
-=======
-    def get_frame(self, number=None, do_warp=True, to_hsv=True):
-        """ Get a specific frame from the video file. """
->>>>>>> 3b2fa82a
         if number is None:
             if self.number is None:
                 self.number = int(self.frameN / 4)
@@ -358,14 +329,9 @@
         number = int(self.frameN * position)
         return self.get_frame(number, do_warp, to_hsv)
 
-<<<<<<< HEAD
     def get_next_frame(self, to_hsv = True):
         """Advance to the next frame.
         """
-=======
-    def get_next_frame(self, to_hsv=True):
-        """ Advance to the next frame. """
->>>>>>> 3b2fa82a
         if self.dt is not None:
             number = self.number + int(self.dt * self.fps)
         else:
@@ -391,34 +357,6 @@
 
         return [mask.area(frame) for mask in self.masks]
 
-<<<<<<< HEAD
-    def get_meta(self) -> dict:
-        colors = {
-            mask.name: {
-                'from': mask.filter_from.tolist(),
-                'to': mask.filter_to.tolist()
-            }
-            for mask in self.masks
-        }
-
-        return metadata.bundle(
-            self.path, self.overlay_path,
-            self.coordinates, self.transform.tolist(), self.order, colors
-        )
-
-    def export_metadata(self):
-        colors = {
-            mask.name: {
-                'from': mask.filter_from.tolist(),
-                'to': mask.filter_to.tolist()
-            }
-            for mask in self.masks
-        }
-
-        metadata.save(
-            self.path, self.overlay_path,
-            self.coordinates, self.transform.tolist(), self.order, colors
-=======
     def ratios(self, frame=None):
         """ Calculate the relative areas for all of the masks. """  # todo: abstract away from VideoAnalyzer
         if frame is None:
@@ -448,7 +386,6 @@
             metadata.colors_from_masks(self.masks),
             self.h,
             self.dt
->>>>>>> 3b2fa82a
         )
 
     def import_metadata(self):
@@ -466,21 +403,12 @@
                         self.colors[mask][color]
                     )
 
-<<<<<<< HEAD
             print(f"Loaded metadata from "
                   f"{os.path.splitext(self.path)[0]+'.meta'}")
 
 
 class Mask:
     """Video mask object.
-=======
-            print(f"Loaded metadata from {os.path.splitext(self.path)[0] + metadata.__ext__}\n")
-
-
-class Mask:
-    """
-        Video mask object.
->>>>>>> 3b2fa82a
     """
 
     __hue_radius__ = 10  # todo: better to save filter interval like this...
@@ -502,14 +430,8 @@
         self.frame = None
 
         self.full = self.__to_mask__(cv2.imread(path), self.kernel)
-<<<<<<< HEAD
-        self.video.shape = self.full.shape
-            # todo: should be the same for all files...
-        self.partial, self.position = crop_mask(self.full)
-=======
         self.video.shape = self.full.shape  # todo: should be the same for all files...
         self.partial, self.rectangle, self.center = isimple.utility.images.crop_mask(self.full)
->>>>>>> 3b2fa82a
 
         if self.name in self.video.colors:
             # Try to load color from metadata file
@@ -561,7 +483,6 @@
         self.video.set_as_plot_color(self, color)
 
     def get_images(self):
-<<<<<<< HEAD
         """Return masked & filtered images.
         """
         self.I = self.mask(self.video.frame)
@@ -576,19 +497,6 @@
         """Get a specific frame from the video (callback for UI scrollbar).
         """
         self.I = self.mask(self.video.get_frame(value))
-=======
-        """ Return masked & filtered images. """
-        self.frame = self.mask(self.video.frame)
-        return self.frame, self.filter(self.frame)
-
-    def pick(self, coo):
-        """ Callback - set filtering hue. """
-        self.set_filter(self.frame[coo.y, coo.x])
-
-    def track(self, value):
-        """ Get a specific frame from the video (callback for UI scrollbar). """
-        self.frame = self.mask(self.video.get_frame(value))
->>>>>>> 3b2fa82a
 
     def filter(self, image):
         """Filter an image with the current filter.
@@ -597,14 +505,9 @@
             filtermask = cv2.inRange(image, self.filter_from, self.filter_to)
             return filtermask
 
-<<<<<<< HEAD
     def mask(self, image, do_crop = True):
         """Mask off an image.
         """
-=======
-    def mask(self, image, do_crop=True):
-        """ Mask off an image. """
->>>>>>> 3b2fa82a
         if image is not None:
             if do_crop:
                 partial_image = image[
