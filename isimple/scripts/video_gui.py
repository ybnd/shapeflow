--- conflicted
+++ resolved
@@ -48,7 +48,6 @@
         design_list = list(filter(None, self.design_path_history))
 
         self.video_path_box = ttk.Combobox(
-<<<<<<< HEAD
             self.canvas, values=video_list,
             textvariable=self.video_path, width=self.__path_width__
         )
@@ -72,25 +71,6 @@
         browse_design = tk.Button(
             self.canvas, text='Browse...',
             command=self.browse_design, font='Arial 10', pady=1, padx=3
-=======
-            self.canvas, values=video_list, textvariable=self.video_path, width=self.__path_width__
-        )
-        self.design_path_box = ttk.Combobox(
-            self.canvas, values=design_list, textvariable=self.design_path, width=self.__path_width__
-        )
-        self.height_box = ttk.Entry(
-            self.canvas, textvariable=self.height, width=self.__num_width__
-        )
-        self.timestep_box = ttk.Entry(
-            self.canvas, textvariable=self.timestep, width=self.__num_width__
-        )
-
-        browse_video = tk.Button(
-            self.canvas, text='Browse...', command=self.browse_video, font='Arial 10', pady=1, padx=3
-        )
-        browse_design = tk.Button(
-            self.canvas, text='Browse...', command=self.browse_design, font='Arial 10', pady=1, padx=3
->>>>>>> 3b2fa82a
         )
         run_button = tk.Button(
             self.window, text='Run', command=self.run
