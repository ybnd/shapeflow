<template>
  <div class="fixed-page">
    <PageHeader>
      <PageHeaderItem>
        <b-button
          class="header-button-icon queue-button start-queue"
          data-toggle="tooltip"
          title="Start the queue"
          @click="start"
          :disabled="
            queue_state === QueueState.RUNNING ||
            queue.length === 0 ||
            !connected
          "
        >
          <i class="fa fa-play" />
        </b-button>
        <b-button
          class="header-button-icon queue-button stop-queue"
          data-toggle="tooltip"
          title="Stop the queue"
          @click="stop"
          :disabled="
            queue_state === QueueState.STOPPED ||
            queue.length === 0 ||
            !connected
          "
        >
          <i class="fa fa-stop" />
        </b-button>
        <b-button
          class="header-button-icon queue-button clear-queue"
          id="clear-queue"
          data-toggle="tooltip"
          title="Clear the queue"
          @click="show_clear_popover"
          :disabled="
            queue_state === QueueState.RUNNING ||
            queue.length === 0 ||
            !connected
          "
        >
          <i class="fa fa-trash" />
          <b-popover
            v-if="show_popover"
            target="clear-queue"
            custom-class="queue-popover"
            id="clear-queue-popover"
            :show.sync="show_popover"
            :delay="{ show: 50, hide: 200 }"
            placement="bottomright"
            container="main"
            boundary="main"
          >
            <b-button class="clear-confirm" variant="primary" @click="clear">
              <i class="fa fa-check" />
              &nbsp; Clear analysis queue
            </b-button>
            <b-button class="clear-dismiss" variant="danger" @click="hide_clear_popover">
              <i class="fa fa-times" />
            </b-button>
          </b-popover>
        </b-button>
        <span class="header-text queue-info">{{ queue_info }}</span>
      </PageHeaderItem>
    </PageHeader>
  </div>
</template>

<script>
import PageHeader from "../components/header/PageHeader";
import PageHeaderItem from "../components/header/PageHeaderItem";

<<<<<<< HEAD
import { QueueState, AnalyzerState } from "../static/api";
=======
import { axios, api, QueueState, AnalyzerState } from "../src/api";
>>>>>>> b1170e5e

export default {
  name: "index",
  components: {
    PageHeader,
    PageHeaderItem,
  },
  mounted() {},
  methods: {
    start() {
      this.$store.dispatch("analyzers/q_start");
    },
    stop() {
      this.$store.dispatch("analyzers/q_stop");
    },
    show_clear_popover() {
      this.show_popover = true;
    },
    hide_clear_popover() {
      this.show_popover = false;
    },
    clear() {
      this.$store.dispatch("analyzers/q_clear");
      this.hide_clear_popover();
    },
  },
  computed: {
    connected() {
      return this.$store.getters["analyzers/isConnected"];
    },
    queue() {
      return this.$store.getters["analyzers/getQueue"];
    },
    queue_state() {
      return this.$store.getters["analyzers/getQueueState"];
    },
    queue_info() {
      const status = this.$store.getters["analyzers/getFullStatus"];

      const N = this.queue.length;
      const done = this.queue.reduce(
        function (done, id) {
          if (status.hasOwnProperty(id)) {
            if (status[id].state === AnalyzerState.DONE) {
              return {
                N: done.N + 1,
                progress: done.progress + status[id].progress,
              };
            } else {
              return {
                ...done,
                progress: done.progress + status[id].progress,
              };
            }
          } else {
            return done;
          }
        },
        { N: 0, progress: 0 }
      );

      if (this.queue_state === QueueState.RUNNING) {
        const percentage = Math.round((done.progress / N) * 100);
        return `Analyzing queue: ${percentage}% (${done.N}/${N} done)`;
      } else {
        return `${N === 0 ? "No" : N} ${
          N === 1 ? "analysis" : "analyses"
        } queued`.concat(
          done.N !== 0 ? ` (${done.N !== N ? done.N : "all"} done).` : "."
        );
      }
    },
  },
  data() {
    return { QueueState, show_popover: false };
  },
};
</script>

<style lang="scss">
@import "../assets/scss/_bootstrap-variables";
@import "../assets/scss/_core-variables";
@import "node_modules/bootstrap/scss/functions";

$clear-popover-scoot: 17px; // align popover 'ok' button with left edge of 'close' button
$clear-popover-arrow-nudge: 2px; // align arrow with center of button

.queue-button {
  font-size: 16px;
  vertical-align: middle;
  &:disabled {
    pointer-events: none;
  }
  .fa {
    padding: 0;
  }
}
.queue-info {
  padding: 5px;
  margin-left: 4px;
  font-family: monospace;
}

.queue-popover {
  margin-left: -$clear-popover-scoot;
  .arrow {
    left: calc(
      #{$clear-popover-scoot} - #{$clear-popover-arrow-nudge}
    ) !important;
  }
}
</style><|MERGE_RESOLUTION|>--- conflicted
+++ resolved
@@ -71,11 +71,7 @@
 import PageHeader from "../components/header/PageHeader";
 import PageHeaderItem from "../components/header/PageHeaderItem";
 
-<<<<<<< HEAD
-import { QueueState, AnalyzerState } from "../static/api";
-=======
-import { axios, api, QueueState, AnalyzerState } from "../src/api";
->>>>>>> b1170e5e
+import { QueueState, AnalyzerState } from "@/api";
 
 export default {
   name: "index",
