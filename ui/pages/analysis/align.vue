<template>
  <!--  https://stackoverflow.com/questions/14025438 -->
  <div class="fixed-page">
    <PageHeader>
      <!--      <PageHeaderItem>-->
      <!--        <b-button>Reset ROI</b-button>-->
      <!--      </PageHeaderItem>-->
      <PageHeaderItem>
        <b-button
          class="header-button-icon align-clear"
          @click="handleClearAlignment"
          data-toggle="tooltip"
          title="Clear alignment"
        >
          <i class="icon-ban" />
        </b-button>
        <b-button
          class="header-button-icon align-undo"
          @click="handleUndoAlignment"
          data-toggle="tooltip"
          title="Undo alignment"
          v-hotkey="keymap"
        >
          <i class="icon-action-undo" />
        </b-button>
        <b-button
          class="header-button-icon align-redo"
          @click="handleRedoAlignment"
          data-toggle="tooltip"
          title="Redo alignment"
          v-hotkey="keymap"
        >
          <i class="icon-action-redo" />
        </b-button>
      </PageHeaderItem>
      <PageHeaderSeek :id="id" :key="id" />
      <PageHeaderItem>
        <b-button
          class="header-button-icon align-fliph"
          @click="handleFlipH"
          data-toggle="tooltip"
          title="Flip horizontally"
        >
          <i class="fa fa-arrows-h" />
        </b-button>
        <b-button
          class="header-button-icon align-flipv"
          @click="handleFlipV"
          data-toggle="tooltip"
          title="Flip vertically"
        >
          <i class="fa fa-arrows-v" />
        </b-button>
      </PageHeaderItem>
      <PageHeaderItem>
        <b-button
          class="header-button-icon align-turncw"
          @click="handleTurnCW"
          data-toggle="tooltip"
          title="Rotate 90° clockwise"
        >
          <i class="fa fa-rotate-right" />
        </b-button>
        <b-button
          class="header-button-icon align-turnccw"
          @click="handleTurnCCW"
          data-toggle="tooltip"
          title="Rotate 90° counter-clockwise"
        >
          <i class="fa fa-rotate-left" />
        </b-button>
      </PageHeaderItem>
      <PageHeaderItem>
        <b-button
          class="header-button-icon align-bounds"
          @click="toggleBounds"
          :variant="enforceBounds ? null : 'danger'"
          data-toggle="tooltip"
          :title="
            enforceBounds
              ? 'Ignore frame boundaries'
              : 'Enforce frame boundaries'
          "
        >
          <i
            :class="enforceBounds ? 'icon-size-fullscreen' : 'icon-size-actual'"
            :style="{
              'margin-top': '-4px' /* alignment */,
            }"
          />
        </b-button>
      </PageHeaderItem>
    </PageHeader>
    <div class="align-content">
      <div
        class="align align-placeholder"
        ref="align"
        v-on:mousedown="handleStartRectangle"
        v-on:mouseup="handleStopRectangle"
      >
        <img
          :src="`${overlaid_url}&${opened_at}`"
          alt=""
          class="streamed-image-a"
          ref="frame"
        />
        <Moveable
          class="moveable"
          :className="moveableShow ? '' : 'hidden-moveable'"
          ref="moveable"
          v-bind="moveable"
          @drag="handleTransform"
          @scale="handleTransform"
          @rotate="handleRotate"
          @warp="handleTransform"
          @render="handleUpdate"
          @renderEnd="handleSaveAlignment"
        >
        </Moveable>
      </div>
    </div>
  </div>
</template>

<script>
import {
  api,
  url,
  endpoints,
  AnalyzerState as ast,
<<<<<<< HEAD
} from "../../static/api";
=======
  state_transition,
  flip_h,
  flip_v,
} from "../../src/api";
>>>>>>> b1170e5e
import Moveable from "vue-moveable";
import {
  roiRectInfoToRelativeCoordinates,
  clickEventToRelativeCoordinate,
  roiIsValid,
  getInitialTransform,
  dragEventToRelativeRectangle,
} from "../../src/coordinates";
import { events } from "../../src/events";

import PageHeader from "../../components/header/PageHeader";
import PageHeaderItem from "../../components/header/PageHeaderItem";
import PageHeaderSeek from "../../components/header/PageHeaderSeek";
import { throttle, debounce } from "throttle-debounce";
import ConfigSidebar from "../../components/config/ConfigSidebar";
import isEqual from "lodash/isEqual";

import VueHotkey from "v-hotkey";
import Vue from "vue";

Vue.use(VueHotkey);

export default {
  name: "analyzer-align",
  beforeMount() {
    this.handleInit();
    window.addEventListener("resize", this.updateFrame);
  },
  mounted() {
    this.$refs.frame.addEventListener('load', this.updateFrame);
  },
  beforeDestroy() {
    this.handleSaveAlignment();
    this.handleCleanUp();
    window.removeEventListener("resize", this.updateFrame);
  },
  components: {
    Moveable,
    PageHeader,
    PageHeaderItem,
    PageHeaderSeek,
    ConfigSidebar,
  },
  methods: {
    handleInit() {
      // console.log("align: handleInit()");
      this.previous_id = this.id;
      this.$store.dispatch("analyzers/refresh", { id: this.id });

      this.opened_at = Date.now();

      const waitUntilHasFrame = setInterval(() => {
        try {
          console.log('waiting...')
          this.$refs.frame.addEventListener('load', this.updateFrame);
          clearInterval(waitUntilHasFrame);  // todo: this doesn't work!
        } catch(e) {
          // pass
        }
      }, 10);

      // Check if this.id is queued. If not, navigate to /
      // if (this.$store.getters["analyzers/isValidId"](this.id) === false) {
      const index = this.$store.getters["analyzers/getIndex"](this.id)
      if (index === -1) {
        this.$router.push(`/`);
      } else {
        this.$root.$emit(events.sidebar.open(this.id));

<<<<<<< HEAD
        this.waitUntilHasRect = setInterval(this.updateFrameOnceHasRect, 100);

        api.va.__id__.get_relative_roi(this.id).then((roi) => {
=======
        get_relative_roi(this.id).then((roi) => {
>>>>>>> b1170e5e
          this.setRoi(roi);
        });
      }
    },
    handleCleanUp() {
      // console.log("align: handleCleanUp()");

<<<<<<< HEAD
      api.va.stream_stop(this.previous_id, endpoints.GET_INVERSE_OVERLAID_FRAME);
=======
      if (this.$refs.frame !== undefined) {
        this.$refs.frame.removeEventListener('load', this.updateFrame);
      }
      stop_stream(this.previous_id, endpoints.GET_INVERSE_OVERLAID_FRAME);
>>>>>>> b1170e5e

      // this.$store.commit("align/clearAlign", { id: this.previous_id });
      this.align = {
        frame: null,
        roi: null,
        transform: null,
        overlay: {
          // default moveable shape
          width: 100,
          height: 100,
          top: -50,
          left: -50,
          bottom: 50,
          right: 50,
        },
      };
    },
    handleClearAlignment() {
      // console.log("align: handleClearAlignment");
      api.va.__id__.commit(this.id).then((ok) => {
        if (ok) {
          api.va.__id__.clear_roi(this.id).then((ok) => {
            if (ok) {
              this.clearRoi();
            }
          });
        }
      });
    },
    handleSaveAlignment() {
      api.va.__id__.commit(this.previous_id);
    },
    handleUndoAlignment() {
      api.va.__id__.undo_config(this.id, "transform").then((config) => {
        this.setRoi(config.transform.roi);
      });
    },
    handleRedoAlignment() {
      api.va.__id__.redo_config(this.id, "transform").then((config) => {
        this.setRoi(config.transform.roi);
      });
    },
    setRoi(roi) {
      // console.log("filter: setRoi()");

      // console.log("roi");
      // console.log(roi);

      if (roi === undefined) {
        roi = this.config.roi;
      }

      if (!(this.align.roi === roi)) {
        if (roiIsValid(roi)) {
          // console.log("is valid");
          this.align.roi = roi;
          this.resolveTransform();
        } else {
          // console.log("is invalid");
          this.clearRoi();
        }
      }
    },
    clearRoi() {
      // console.log("filter: clearRoi()");
      this.handleHideMoveable();
      this.align.roi = null;
      this.align.transform = null;
    },
    async resolveTransform() {
      // console.log("filter: resolveTransform()");
      // console.log("this.$refs.moveable = ");
      // console.log(this.$refs.moveable);

      if (this.align.roi && this.align.frame && this.align.overlay) {
        clearInterval(this.waitUntilHasMoveable);

        // console.log(
        //   `roi.BL = (x: ${this.align.roi.BL.x}, y: ${this.align.roi.BL.y})`
        // );
        // console.log("frame = ");
        // console.log(this.align.frame);
        // console.log("overlay = ");
        // console.log(this.align.overlay);

        this.align.transform = getInitialTransform(
          this.align.roi,
          this.align.frame,
          this.align.overlay
        );

        // todo: sanity check transform

        if (this.$refs.moveable === undefined) {
          console.warn('MOVEABLE IS UNDEFINED')  // todo: seems like this is never reached anyway?
        } else {
          this.$refs.moveable.$el.style.transform = this.align.transform;
          this.$refs.moveable.updateRect();
          this.$refs.moveable.updateTarget();
          await this.handleShowMoveable();
        }
      } else {
      }
    },
    handleTransform({ target, transform }) {
      target.style.transform = transform;
    },
    handleRotate({ target, transform }) {
      // rotation is performed in the '3d plane' of the moveable, which is messy when it's not rectangular
      //   => there's no easy way to fix this, AFAIK
      // todo: it seems as if that's NOT the case; rotating a rectangle 90° makes it assume the same shape
      // todo:    -> this suggests that this issue may be solved by setting the initial shape of the moveable
      // todo:       to the size of the design!

      target.style.transform = transform;
    },
    handleFlipH() {
      api.va.__id__.flip_h(this.id);
    },
    handleFlipV() {
      api.va.__id__.flip_v(this.id);
    },
    handleTurnCW() {
      api.va.__id__.turn_cw(this.id);
    },
    handleTurnCCW() {
      api.va.__id__.turn_ccw(this.id);
    },
    updateRoiCoordinates() {
      // console.log("align: updateRoiCoordinates");
      if (this.align.frame) {
        this.align.roi = roiRectInfoToRelativeCoordinates(
          this.$refs.moveable.getRect(),
          this.align.frame
        );

        if (this.align.roi !== undefined) {
          if (this.report_change) {
            // todo: why is this here? seems like a backend thing
            api.va.__id__.state_transition(this.id).then(() => {
              api.va.__id__.estimate_transform(this.id, this.align.roi);
            });
          } else {
            api.va.__id__.estimate_transform(this.id, this.align.roi);
          }
        }
      }
    },
    handleUpdate: throttle(
      20,
      false,
      debounce(20, false, function () {
        this.updateRoiCoordinates();
      })
    ),
    updateFrame() {
      // console.log("align: updateFrame");
      try {
        let frame = this.$refs.frame.getBoundingClientRect();

        if (this.enforceBounds) {
          this.moveable.bounds = {
            left: frame.left,
            right: frame.right,
            top: frame.top,
            bottom: frame.bottom,
          };
        } else {
          this.temp_bounds = {
            left: frame.left,
            right: frame.right,
            top: frame.top,
            bottom: frame.bottom,
          };
        }

        this.align.frame = frame;
        this.resolveTransform();
      } catch (err) {
        console.warn(err);
      }
    },
    toggleBounds() {
      // console.log("toggling bounds...");
      // console.log(this);
      if (this.enforceBounds) {
        this.enforceBounds = false;
        if (this.moveable.bounds) {
          this.temp_bounds = this.moveable.bounds;
          this.moveable.bounds = null;
        } else {
          this.updateFrame();
        }
      } else {
        this.enforceBounds = true;
        if (this.temp_bounds) {
          this.moveable.bounds = this.temp_bounds;
        } else {
          this.updateFrame();
        }
      }
    },
    stepForward() {
      this.$root.$emit(events.seek.step_fw(this.id));
    },
    stepBackward() {
      this.$root.$emit(events.seek.step_bw(this.id));
    },
    async handleShowMoveable() {
      // console.log("align: handleShowMoveable()");
      return new Promise((resolve, reject) => {
        this.moveableShow = true;
        this.moveable.draggable = true;
        const wait = setInterval(() => {
          // console.log("checking if moveable exists");
          if (this.$refs.moveable !== undefined) {
            // console.log("it does, resolving");
            clearInterval(wait);
            resolve();
          } else {
            console.log("it doesn't seem to...");
          }
        }, 5);
      });
    },
    handleHideMoveable() {
      // console.log("align: handleHideMoveable()");
      this.moveableShow = false;
      this.moveable.draggable = false;
    },
    handleStartRectangle(start_event) {
      // console.log("align: handleStartRectangle");
      if (!this.moveableShow) {
        this.dragROI.started = true;
        this.dragROI.start_event = start_event;
      }
    },
    handleStopRectangle(stop_event) {
      // console.log("align: handleStopRectangle()");
      if (!this.moveableShow && this.dragROI.started) {
        // console.log("align: handleStopRectangle() -- setting ROI");

        const rectangle = dragEventToRelativeRectangle(
          this.dragROI.start_event,
          stop_event,
          this.align.frame
        );

        if (rectangle !== null) {
          this.setRoi(rectangle);
          this.handleUpdate();
        }
      } else {
        console.log("align: handleStopRectangle() -- moveable is already shown!");
      }
    },
  },
  watch: {
    "$route.query.id"() {
      // console.log(`id changed to ${this.id}`);

      this.handleCleanUp();
      this.handleInit();
    },
  },
  computed: {
    id() {
      return this.$route.query.id;
    },
    keymap() {
      return {
        "ctrl+z": this.handleUndoAlignment,
        "ctrl+shift+z": this.handleRedoAlignment,
        right: this.stepForward,
        left: this.stepBackward,
      };
    },
    overlaid_url() {
      return `/api/va/stream?id=${this.$route.query.id}&endpoint=${endpoints.GET_INVERSE_OVERLAID_FRAME}`;
    },
    ref_frame() {
      return `frame`;
    },
    ref_moveable() {
      return `moveable`;
    },
    report_change() {
      const state = this.$store.getters["analyzers/getAnalyzerStatus"](this.id)  // todo: this makes sure DOONE/ERROR/CANCELED state is cleared when the ROI is changed. this should be handled in the backend though.
        .state;
      return (
        state === ast.DONE || state === ast.ERROR || state === ast.CANCELED
      ); // todo: cleaner
    },
    config() {
      const config = this.$store.getters["analyzers/getAnalyzerConfig"](
        this.id
      );
      if (config.hasOwnProperty("transform")) {
        return {
          roi: config.transform.hasOwnProperty("roi")
            ? config.transform.roi
            : undefined,
          flip: config.transform.hasOwnProperty("flip")
            ? config.transform.flip
            : undefined,
          turn: config.transform.hasOwnProperty("turn")
            ? config.transform.turn
            : undefined,
        };
      } else {
        return { roi: undefined, flip: undefined, turn: undefined };
      }
    },
  },
  data: () => ({
    opened_at: 0,
    moveable: {
      // request-level throttle & debounce to limit traffic, but keep pixel-level throttle at 0 for precision
      draggable: true,
      throttleDrag: 0,
      rotatable: true,
      throttleRotate: 0,
      warpable: true,
      throttleWarp: 0,
      snappable: true,
      bounds: {},
      rotationPosition: "bottom", // becomes the top ~ transform, probably a coordinate mixup somewhere. works fine though
    },
    align: {
      frame: null,
      overlay: {
        // default moveable shape
        width: 100,
        height: 100,
        top: -50,
        left: -50,
        bottom: 50,
        right: 50,
      },
      roi: null,
      transform: null,
    },
    enforceBounds: true,
    temp_bounds: null,
    updateCall: null,
    moveableShow: false,
    dragROI: {
      start_event: {},
    },
    waitUntilHasRect: null,
    previous_id: "",
    hideConfigSidebar: true,
  }),
};
</script>

<style lang="scss">
@import "../../assets/scss/_bootstrap-variables";
@import "../../assets/scss/_core-variables";
@import "node_modules/bootstrap/scss/functions";

.align {
  position: absolute;
  float: left;
  display: block;
  margin: 0 0 0 0;
  width: $content-width;
  height: $content-height;
  max-width: $content-width;
  max-height: $content-height;
  /* Disable double-click selection */
  -webkit-user-select: none;
  -moz-user-select: none;
  -ms-user-select: none;
  -o-user-select: none;
  user-select: none;
  overflow: none;
}

.streamed-image-a {
  z-index: -100;
  pointer-events: none;
  display: block;
  width: auto;
  height: auto;
  max-width: $content-width;
  max-height: $content-height;
  position: absolute;
}

.moveable {
  /* todo: hide the 100x100 placeholder until initial_transform is set */
  position: absolute;
  width: 100px;
  height: 100px;
  left: 0;
  top: 0;
  margin: 0 0 0 0;
}

.hidden * {
  visibility: hidden;
}

/* match theme color & set size */
.moveable-control {
  border-color: darken(theme-color("primary"), 3%) !important;
  background: theme-color("primary") !important;
}

/* hide lines by default */
.moveable-line {
  visibility: hidden !important;
  border-color: darken(theme-color("primary"), 3%) !important;
  background: theme-color("primary") !important;
}

.moveable-control.moveable-rotation {
  border-color: darken(theme-color("primary"), 3%) !important;
  background: lighten(theme-color("primary"), 33%) !important;
}

/* override hidden & enable anti-aliasing */
/* https://stackoverflow.com/questions/6492027 */
.moveable-direction {
  visibility: visible !important;
  outline: 1px solid transparent !important;
}
.moveable-rotation-line {
  visibility: visible !important;
  outline: 1px solid transparent !important;
}

/* hide weird .moveable-reverse thing that gets rendered in the top left corner after refresh */
.moveable-reverse * {
  /*visibility: hidden !important;*/
}

.align-content {
  display: flex;
  flex-direction: row;
}

.filter-placeholder {
  /*background: #ff0000;*/
  flex-grow: 1;
  height: calc(100vh - #{$header-height});
}

.hidden-moveable > * {
  visibility: hidden !important;
}
</style><|MERGE_RESOLUTION|>--- conflicted
+++ resolved
@@ -128,14 +128,7 @@
   url,
   endpoints,
   AnalyzerState as ast,
-<<<<<<< HEAD
-} from "../../static/api";
-=======
-  state_transition,
-  flip_h,
-  flip_v,
-} from "../../src/api";
->>>>>>> b1170e5e
+} from "@/api";
 import Moveable from "vue-moveable";
 import {
   roiRectInfoToRelativeCoordinates,
@@ -143,8 +136,8 @@
   roiIsValid,
   getInitialTransform,
   dragEventToRelativeRectangle,
-} from "../../src/coordinates";
-import { events } from "../../src/events";
+} from "@/coordinates";
+import { events } from "@/events";
 
 import PageHeader from "../../components/header/PageHeader";
 import PageHeaderItem from "../../components/header/PageHeaderItem";
@@ -205,13 +198,7 @@
       } else {
         this.$root.$emit(events.sidebar.open(this.id));
 
-<<<<<<< HEAD
-        this.waitUntilHasRect = setInterval(this.updateFrameOnceHasRect, 100);
-
-        api.va.__id__.get_relative_roi(this.id).then((roi) => {
-=======
         get_relative_roi(this.id).then((roi) => {
->>>>>>> b1170e5e
           this.setRoi(roi);
         });
       }
@@ -219,14 +206,10 @@
     handleCleanUp() {
       // console.log("align: handleCleanUp()");
 
-<<<<<<< HEAD
-      api.va.stream_stop(this.previous_id, endpoints.GET_INVERSE_OVERLAID_FRAME);
-=======
       if (this.$refs.frame !== undefined) {
         this.$refs.frame.removeEventListener('load', this.updateFrame);
       }
       stop_stream(this.previous_id, endpoints.GET_INVERSE_OVERLAID_FRAME);
->>>>>>> b1170e5e
 
       // this.$store.commit("align/clearAlign", { id: this.previous_id });
       this.align = {
@@ -505,7 +488,7 @@
       };
     },
     overlaid_url() {
-      return `/api/va/stream?id=${this.$route.query.id}&endpoint=${endpoints.GET_INVERSE_OVERLAID_FRAME}`;
+      return url("va", `stream?id=${this.$route.query.id}&endpoint=${endpoints.GET_INVERSE_OVERLAID_FRAME}`);
     },
     ref_frame() {
       return `frame`;
