<template>
  <div class="fixed-page">
    <PageHeader>
      <PageHeaderItem>
        <b-dropdown
          class="run-selector"
          :text="info"
          data-toggle="tooltip"
          title="Select a a run to display"
          placeholder="Select a run to display"
          :disabled="db.empty"
        >
          <b-dropdown-item
            v-for="(time, run) in db.list"
            :key="run"
            @click="handleGetResult(run)"
          >
            {{ result_info(run) }}
          </b-dropdown-item>
        </b-dropdown>
        <b-button
          class="header-button-icon export-button"
          data-toggle="tooltip"
          title="Export results to .xlsx"
          :disabled="db.empty"
          @click="handleExport"
        >
          <i class="fa fa-save" />
        </b-button>
      </PageHeaderItem>
    </PageHeader>
    <ResultChartStack
      v-if="colors !== undefined && result !== undefined"
      :id="id"
      :key="id"
      :colors="colors"
      :raw_result="result"
      container_class="fullpage-result-container"
      result_class="fullpage-result"
    />
  </div>
</template>

<script>
import ResultChartStack from "../../components/results/ResultChartStack";
import PageHeader from "../../components/header/PageHeader";
import PageHeaderItem from "../../components/header/PageHeaderItem";

<<<<<<< HEAD
import { api } from "static/api";
=======
import { get_db_id, get_result_list, get_result, export_result, get_colors } from "../../src/api";
>>>>>>> b1170e5e
import Vue from "vue";
import AsyncComputed from "vue-async-computed";

import isEmpty from 'lodash/isEmpty';

Vue.use(AsyncComputed);

export default {
  name: "result",
  components: { PageHeader, PageHeaderItem, ResultChartStack },
  mounted() {
    this.sync();
  },
  methods: {
    sync() {
      this.colors = undefined;
      this.result = undefined;

      api.va.__id__.get_db_id(this.id).then((id) => {
        this.db.analysis = id;
        api.db.get_result_list(this.db.analysis).then((list) => {
          // console.log(`get_result_list() callback: list =`);
          // console.log(list);
          this.db.list = list;
          if (!isEmpty(list)) {
            this.handleGetResult(Math.max(...Object.keys(list).map(Number)));
            this.db.empty = false;
          } else {
            this.info = "No results yet!";
            this.db.empty = true;
          }
        });
      });
    },
    handleGetResult(run) {
      // console.log(`result.handleGetResult() run=${run}`);
      this.info = this.result_info(run);
      return api.va.__id__.get_colors(this.id).then((colors) => {
        // console.log(`result.handleGetResult() callback 1 colors=`);
        // console.log(colors);
        this.colors = colors;
        api.db.get_result(this.db.analysis, run).then((result) => {
          // console.log(`result.handleGetResult() callback 2 result=`);
          // console.log(result);
          this.result = result;
        });
      });
    },
    handleExport() {
      api.db.export_result(this.db.analysis, this.db.run)
    },
    result_info(run) {
      run = Number(run);
      if (Number.isInteger(run)) {
        return `${this.name}, Run ${run}, ${this.db.list[run]}`;
      } else {
        return "Select a run to display";
      }
    },
  },
  watch: {
    "$route.query.id"() {
      this.sync();
    },
  },
  computed: {
    id() {
      return this.$route.query.id;
    },
    name() {
      return this.$store.getters["analyzers/getName"](this.id);
    },
  },
  data() {
    return {
      db: {
        analysis: undefined,
        run: undefined,
        runs: {},
        list: {},
        empty: true,
      },
      result: undefined,
      colors: undefined,
      info: null,
    };
  },
};
</script>

<style lang="scss">
@import "../../assets/scss/_bootstrap-variables";
@import "../../assets/scss/_core-variables";
@import "node_modules/bootstrap/scss/functions";

.fullpage-result-container {
  width: $content-width;
  height: $content-height;
  max-width: $content-width;
  max-height: $content-height;
  display: flex;
  flex-direction: column;
}
.fullpage-result {
  position: relative;
  flex-shrink: 1;
  flex-grow: 1;
  flex-basis: 400px;
  max-height: $content-height;
  min-height: 200px;
  display: flex;
  width: $content-width;
}
.fullpage-result canvas {
  /*flex-grow: 1;*/
  width: $content-width;
}

.run-selector {
  min-width: 120px;
}
</style><|MERGE_RESOLUTION|>--- conflicted
+++ resolved
@@ -46,11 +46,7 @@
 import PageHeader from "../../components/header/PageHeader";
 import PageHeaderItem from "../../components/header/PageHeaderItem";
 
-<<<<<<< HEAD
-import { api } from "static/api";
-=======
-import { get_db_id, get_result_list, get_result, export_result, get_colors } from "../../src/api";
->>>>>>> b1170e5e
+import { api } from "@/api";
 import Vue from "vue";
 import AsyncComputed from "vue-async-computed";
 
