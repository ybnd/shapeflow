--- conflicted
+++ resolved
@@ -107,11 +107,7 @@
 import BasicConfig from "../../components/config/BasicConfig";
 import SchemaForm from "../../components/config/SchemaForm";
 
-<<<<<<< HEAD
-import { api } from "../../static/api";
-=======
-import { undo_config, redo_config } from "../../src/api";
->>>>>>> b1170e5e
+import { api } from "@/api";
 
 import { events, ENTER_FOCUSOUT_INTERVAL, COMMIT } from "../../src/events";
 
