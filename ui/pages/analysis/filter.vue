<template>
  <!--  https://stackoverflow.com/questions/14025438 -->
  <div class="fixed-page">
    <PageHeader>
      <PageHeaderItem>
        <b-button
          class="header-button-icon filter-clear"
          @click="handleClearFilters"
          data-toggle="tooltip"
          title="Clear filters"
        >
          <i class="icon-ban" />
        </b-button>
        <b-button
          class="header-button-icon filter-undo"
          @click="handleUndoFilters"
          data-toggle="tooltip"
          title="Undo alignment"
          v-hotkey="keymap"
        >
          <i class="icon-action-undo" />
        </b-button>
        <b-button
          class="header-button-icon filter-redo"
          @click="handleRedoFilters"
          data-toggle="tooltip"
          title="Redo alignment"
          v-hotkey="keymap"
        >
          <i class="icon-action-redo" />
        </b-button>
      </PageHeaderItem>
      <PageHeaderSeek :id="id" :key="id" />
      <PageHeaderItem>
        <b-button
          class="header-button-icon filter-toggle-sidebar"
          @click="handleToggleConfigSidebar"
          data-toggle="tooltip"
          title="Toggle configuration sidebar"
        >
          <i class="icon-menu" />
        </b-button>
      </PageHeaderItem>
      <PageHeaderItem>
        <b-button
          class="header-button-icon filter-toggle-frame"
          :variant="hideVideoFrame ? 'danger' : null"
          data-toggle="tooltip"
          :title="hideVideoFrame ? 'Show video frame' : 'Hide video frame'"
          @click="hideVideoFrame = !hideVideoFrame"
          :disabled="hideStateFrame && hideOverlay"
        >
          <i class="icon-film" />
        </b-button>
        <b-button
          class="header-button-icon filter-toggle-state"
          :variant="hideStateFrame ? 'danger' : null"
          data-toggle="tooltip"
          :title="hideStateFrame ? 'Show state frame' : 'Hide state frame'"
          @click="hideStateFrame = !hideStateFrame"
          :disabled="hideVideoFrame && hideOverlay"
        >
          <i class="icon-layers" />
        </b-button>
        <b-button
          class="header-button-icon filter-toggle-overlay"
          :variant="hideOverlay ? 'danger' : null"
          data-toggle="tooltip"
          :title="hideStateFrame ? 'Show overlay' : 'Hide overlay'"
          @click="hideOverlay = !hideOverlay"
          :disabled="hideVideoFrame && hideStateFrame"
        >
          <i class="icon-frame" />
        </b-button>
      </PageHeaderItem>
    </PageHeader>
    <div class="filter-content">
      <ConfigSidebar
        :id="this.id"
        :key="this.id"
        :hidden="true"
        v-if="!hideConfigSidebar"
        :skip="[
          'frame_interval_setting',
          'Nf',
          'dt',
          'video_path',
          'design_path',
          'design',
          'features',
          'feature_parameters',
          'name',
          'description',
          'transform',
        ]"
      />
      <div class="filter filter-placeholder" @click="handleClick">
        <img
          v-if="!hideVideoFrame"
          :src="`${frame_url}&${opened_at}`"
          alt=""
          :class="
            hideConfigSidebar ? 'streamed-image-f' : 'streamed-image-f with-cs'
          "
          ref="frame"
        />
        <img
          v-if="!hideOverlay"
          :src="`${overlay_url}?${opened_at}`"
          alt=""
          class="overlay"
          :class="hideConfigSidebar ? 'overlay' : 'overlay with-cs'"
        />
        <img
          v-if="!hideStateFrame"
          :src="`${state_url}&${opened_at}`"
          alt=""
          class="overlay-state"
          :class="hideConfigSidebar ? 'overlay-state' : 'overlay-state with-cs'"
        />
      </div>
    </div>
  </div>
</template>

<script>
import {
  api,
  url,
  endpoints,
<<<<<<< HEAD
} from "../../static/api";
import { events } from "../../static/events";
=======
  clear_filters,
} from "../../src/api";
import { events } from "../../src/events";
>>>>>>> b1170e5e

import PageHeader from "../../components/header/PageHeader";
import PageHeaderItem from "../../components/header/PageHeaderItem";
import PageHeaderSeek from "../../components/header/PageHeaderSeek";
import ConfigSidebar from "../../components/config/ConfigSidebar";
import { throttle, debounce } from "throttle-debounce";
import { clickEventToRelativeCoordinate } from "../../src/coordinates";

import cloneDeep from "lodash/cloneDeep";
import Vue from "vue";
import AsyncComputed from "vue-async-computed";
import {delay} from "../../src/util";

Vue.use(AsyncComputed);

export default {
  name: "analyzer-filter",
  beforeMount() {
    this.handleInit();
    window.addEventListener("resize", this.updateFrame);
  },
  mounted() {
    this.$refs.frame.addEventListener('load', this.updateFrame);
    this.$refs.frame.addEventListener('resize', this.updateFrame);
  },
  beforeDestroy() {
    this.handleCleanUp();
    window.removeEventListener("resize", this.updateFrame);
  },
  components: {
    PageHeader,
    PageHeaderItem,
    PageHeaderSeek,
    ConfigSidebar,
  },
  methods: {
    handleInit() {
      // console.log("filter: handleInit()");
      this.previous_id = this.id;
      this.$store.dispatch("analyzers/refresh", { id: this.id });

      this.opened_at = Date.now();

      // Check if this.id is queued. If not, navigate to /
      console.log(this.id)
      const index = this.$store.getters["analyzers/getIndex"](this.id)
      if (this.$store.getters["analyzers/getIndex"](this.id) === -1) {
        this.$router.push(`/`);
      } else {
        this.$root.$emit(events.sidebar.open(this.id));
        // this.$store.dispatch("analyzers/get_config", { id: this.id });  // todo: don't think this should be necessary
      }
    },
    handleCleanUp() {
      // console.log("filter: handleCleanUp()");
<<<<<<< HEAD

      api.va.stream_stop(this.previous_id, endpoints.GET_FRAME);
      api.va.stream_stop(this.previous_id, endpoints.GET_STATE_FRAME);
=======
      if (this.$refs.frame !== undefined){
        this.$refs.frame.removeEventListener('load', this.updateFrame);
        this.$refs.frame.removeEventListener('resize', this.updateFrame);
      }
      stop_stream(this.previous_id, endpoints.GET_FRAME);
      stop_stream(this.previous_id, endpoints.GET_STATE_FRAME);
>>>>>>> b1170e5e

      this.filter = {
        frame: null,
      };
    },
    updateFrame() {
      // console.log("filter: updateFrame");
      try {
        let frame = this.$refs.frame.getBoundingClientRect();
        // console.log(frame);
        this.filter.frame = frame;
      } catch (err) {
        // console.warn(err);
      }
    },
    handleClick(e) {
      api.va.__id__.set_filter(
        this.id,
        clickEventToRelativeCoordinate(e, this.filter.frame)
      );
    },
    handleClearFilters() {
      api.va.__id__.clear_filters(this.id);
    },
    handleUndoFilters() {
      api.va.__id__.undo_config(this.id, "masks");
    },
    handleRedoFilters() {
      api.va.__id__.redo_config(this.id, "masks");
    },
    stepForward() {
      this.$root.$emit(events.seek.step_fw(this.id));
    },
    stepBackward() {
      this.$root.$emit(events.seek.step_bw(this.id));
    },
    handleToggleConfigSidebar() {
      this.hideConfigSidebar = !this.hideConfigSidebar;
      this.$refs.frame.dispatchEvent('resize');
    },
  },
  watch: {
    "$route.query.id"() {
      // console.log(`id has changed ${this.id}`);

      // this.$forceUpdate();
      this.handleCleanUp();
      this.handleInit();
      this.updateFrame();
    },
    "refs.frame.class"() {
      // console.log("waaa this is a change");
    },
  },
  asyncComputed: {},
  computed: {
    id() {
      return this.$route.query.id;
    },
    state_url() {
      return url("va", `stream?id=${this.$route.query.id}&endpoint=${endpoints.GET_STATE_FRAME}`);
    },
    frame_url() {
      return url("va", `stream?id=${this.$route.query.id}&endpoint=${endpoints.GET_FRAME}`);
    },
    overlay_url() {
      return url("va", this.$route.query.id, endpoints.GET_OVERLAY_PNG);
    },
    keymap() {
      return {
        "ctrl+z": this.handleUndoFilters,
        "ctrl+shift+z": this.handleRedoFilters,
        right: this.stepForward,
        left: this.stepBackward,
      };
    },
    config() {
      return this.$store.getters["analyzers/getAnalyzerConfig"](
        this.$route.query.id
      );
    },
  },
  data: () => ({
    opened_at: 0,
    waitUntilHasRect: null,
    waitForMasks: null,
    waitForFeatures: null,
    mask: 0,
    filter: {
      frame: null,
    },
    hideConfigSidebar: true,
    hideVideoFrame: false,
    hideStateFrame: false,
    hideOverlay: false,
  }),
};
</script>

<style lang="scss">
@import "../../assets/scss/_bootstrap-variables";
@import "../../assets/scss/_core-variables";
@import "node_modules/bootstrap/scss/functions";

.filter {
  z-index: 100; /* has to be top of fixed-page etc. to handle clicks*/
  /*position: relative;*/
  /*float: left;*/
  /*display: block;*/
  margin: 0 0 0 0;
  height: $content-height;
  width: $content-width;
  /* Disable double-click selection */
  -webkit-user-select: none;
  -moz-user-select: none;
  -ms-user-select: none;
  -o-user-select: none;
  user-select: none;
  overflow: hidden;
}

.with-config-sidebar {
  max-width: calc(
    100vw - #{$sidebar-width} - #{$config-sidebar-width}
  ) !important;
}

.streamed-image-f {
  display: inline;
  max-width: $content-width;
  max-height: $content-height;
  //width: auto;
  //height: auto;
  float: left;
  position: absolute;
  pointer-events: none;
}

.overlay {
  display: inline;
  max-width: $content-width;
  max-height: $content-height;
  //width: auto;
  //height: auto;
  float: left;
  position: absolute;
  pointer-events: none;
  opacity: 0.15;
}

.overlay-state {
  mix-blend-mode: multiply;
  display: inline;
  max-width: $content-width;
  max-height: $content-height;
  //width: auto;
  //height: auto;
  float: left;
  position: absolute;
  pointer-events: none;
}

.hidden * {
  visibility: hidden;
}

.button-hidden {
  background: theme-color("danger") !important;
  color: theme-color("gray-100") !important;
  font-weight: bold;
}

.filter-content {
  display: flex;
  flex-direction: row;
}

.filter-placeholder {
  /*background: #ff0000;*/
  flex-grow: 1;
  height: calc(100vh - #{$header-height});
}
</style><|MERGE_RESOLUTION|>--- conflicted
+++ resolved
@@ -128,21 +128,15 @@
   api,
   url,
   endpoints,
-<<<<<<< HEAD
-} from "../../static/api";
-import { events } from "../../static/events";
-=======
-  clear_filters,
-} from "../../src/api";
-import { events } from "../../src/events";
->>>>>>> b1170e5e
+} from "@/api";
+import { events } from "@/events";
 
 import PageHeader from "../../components/header/PageHeader";
 import PageHeaderItem from "../../components/header/PageHeaderItem";
 import PageHeaderSeek from "../../components/header/PageHeaderSeek";
 import ConfigSidebar from "../../components/config/ConfigSidebar";
 import { throttle, debounce } from "throttle-debounce";
-import { clickEventToRelativeCoordinate } from "../../src/coordinates";
+import { clickEventToRelativeCoordinate } from "@/coordinates";
 
 import cloneDeep from "lodash/cloneDeep";
 import Vue from "vue";
@@ -191,18 +185,12 @@
     },
     handleCleanUp() {
       // console.log("filter: handleCleanUp()");
-<<<<<<< HEAD
-
-      api.va.stream_stop(this.previous_id, endpoints.GET_FRAME);
-      api.va.stream_stop(this.previous_id, endpoints.GET_STATE_FRAME);
-=======
       if (this.$refs.frame !== undefined){
         this.$refs.frame.removeEventListener('load', this.updateFrame);
         this.$refs.frame.removeEventListener('resize', this.updateFrame);
       }
-      stop_stream(this.previous_id, endpoints.GET_FRAME);
-      stop_stream(this.previous_id, endpoints.GET_STATE_FRAME);
->>>>>>> b1170e5e
+      api.va.stream_stop(this.previous_id, endpoints.GET_FRAME);
+      api.va.stream_stop(this.previous_id, endpoints.GET_STATE_FRAME);
 
       this.filter = {
         frame: null,
