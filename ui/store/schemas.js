import Vue from "vue";
import axios from "axios";
<<<<<<< HEAD
import { AnalyzerState, api } from "../static/api";
=======
import { AnalyzerState, get_schemas } from "../src/api";
>>>>>>> b1170e5e
import assert from "assert";

import { get_reference, dereference } from "../src/util";

import isEmpty from "lodash/isEmpty";
import isEqual from "lodash/isEqual";

export const state = () => ({
  analyzer_state: {
    options: AnalyzerState,
    match: null,
  },
  frame_interval_setting: {
    options: [],
    descriptions: {},
  },
  feature: {
    options: [],
    default: '',
    labels: {},
    units: {},
    descriptions: {},
    parameters: {},
    defaults: {},
  },
  config: undefined,
  settings: undefined,
});

export const mutations = {
  setSettingsSchema(state, { schema }) {
    try {
      assert(!(schema === undefined), "no schema provided");
      state.settings = schema;
    } catch (err) {
      console.warn(`setSettingsSchema failed`);
      console.warn("schema=");
      console.warn(schema);
      console.warn(err);
    }
  },
  setConfigSchema(state, { schema }) {
    try {
      assert(!(schema === undefined), "no schema provided");
      state.config = schema;

      state.frame_interval_setting = {
        options: schema.properties.frame_interval_setting.enum,
        descriptions: schema.properties.frame_interval_setting.descriptions,
      };

      const features = schema.properties.features.items.enum;
      const implementations =
        schema.implementations[schema.properties.features.items.interface];

      state.feature = {
        options: features,
        'default': schema.properties.features.items.default,
        descriptions: schema.properties.features.items.descriptions,
        labels: schema.properties.features.items.labels,
        units: schema.properties.features.items.units,

        parameters: features.reduce(function (o, v) {
          return {
            ...o,
            [v]: implementations[v].properties,
          };
        }, {}),

        defaults: features.reduce(function (o, v) {
          const props = Object.keys(implementations[v].properties);
          return {
            ...o,
            [v]: props.reduce(function (p, w) {
              return {
                ...p,
                [w]: implementations[v].properties[w].default,
              };
            }, {}),
          };
        }, {}),
      };

      // console.log(state);
    } catch (err) {
      console.warn(`setConfigSchema failed`);
      console.warn("schema=");
      console.warn(schema);
      console.warn(err);
    }
  },
};

export const getters = {
  isNotInitialized: (state) => {
    return isEmpty(state.config); // todo: more checks?
  },
  getConfigSchema: (state) => {
    return state.config;
  },
  getSettingsSchema: (state) => {
    return state.settings;
  },
  getFeature: (state) => {
    return state.feature;
  },
  getFrameIntervalSetting: (state) => {
    return state.frame_interval_setting;
  },
};

export const actions = {
  async sync({ commit, getters }) {
    if (getters["isNotInitialized"]) {
<<<<<<< HEAD
      api.schemas().then((schemas) => {
=======
      return get_schemas().then((schemas) => {
>>>>>>> b1170e5e
        commit("setConfigSchema", { schema: schemas.config });
        commit("setSettingsSchema", { schema: schemas.settings });
        // todo: include sanity checks
      });
    }
  },
};<|MERGE_RESOLUTION|>--- conflicted
+++ resolved
@@ -1,16 +1,7 @@
-import Vue from "vue";
-import axios from "axios";
-<<<<<<< HEAD
-import { AnalyzerState, api } from "../static/api";
-=======
-import { AnalyzerState, get_schemas } from "../src/api";
->>>>>>> b1170e5e
+import { AnalyzerState, api } from "@/api";
 import assert from "assert";
 
-import { get_reference, dereference } from "../src/util";
-
 import isEmpty from "lodash/isEmpty";
-import isEqual from "lodash/isEqual";
 
 export const state = () => ({
   analyzer_state: {
@@ -119,11 +110,7 @@
 export const actions = {
   async sync({ commit, getters }) {
     if (getters["isNotInitialized"]) {
-<<<<<<< HEAD
-      api.schemas().then((schemas) => {
-=======
-      return get_schemas().then((schemas) => {
->>>>>>> b1170e5e
+      return api.schemas().then((schemas) => {
         commit("setConfigSchema", { schema: schemas.config });
         commit("setSettingsSchema", { schema: schemas.settings });
         // todo: include sanity checks
