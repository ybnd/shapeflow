import Vue from "vue";
<<<<<<< HEAD
import { api } from "../static/api";
=======
import { get_settings, set_settings, settings_schema } from "../src/api";
>>>>>>> b1170e5e
import cloneDeep from "lodash/cloneDeep";

import assert from "assert";

export const state = () => {
  return {
    settings: undefined,
  };
};

export const mutations = {
  setSettings(state, { settings }) {
    try {
      assert(settings !== undefined);
      state.settings = settings;
    } catch (err) {
      console.warn(`settings.setSettings() failed`);
      console.warn(err);
    }
  },
};

export const getters = {
  getSettings: (state) => {
    return state.settings;
  },
  getSettingsCopy: (state) => {
    return cloneDeep(state.settings);
  },
  isUndefined: (state) => {
    return state.settings === undefined;
  },
};

export const actions = {
  async get({ commit, getters }) {
    return api.get_settings().then((settings) => {
      commit("setSettings", { settings: settings });
      return getters["getSettingsCopy"];
    });
  },
  async set({ commit, getters }, { settings = {} }) {
    return api.set_settings(settings).then((settings) => {
      commit("setSettings", { settings: settings });
      return getters["getSettingsCopy"];
    });
  },
  async sync({ dispatch }) {
    return dispatch("get").then(() => {
      return true;  // todo: should return false if get_settings fails
    });
  },
};<|MERGE_RESOLUTION|>--- conflicted
+++ resolved
@@ -1,9 +1,5 @@
 import Vue from "vue";
-<<<<<<< HEAD
-import { api } from "../static/api";
-=======
-import { get_settings, set_settings, settings_schema } from "../src/api";
->>>>>>> b1170e5e
+import { api } from "@/api";
 import cloneDeep from "lodash/cloneDeep";
 
 import assert from "assert";
