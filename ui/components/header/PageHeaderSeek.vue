--- conflicted
+++ resolved
@@ -21,15 +21,9 @@
 </template>
 
 <script>
-<<<<<<< HEAD
-import { api } from "../../static/api";
-import { events } from "../../static/events";
-import { seconds2timestr } from "../../static/util";
-=======
-import { seek, get_total_time, get_seek_position } from "../../src/api";
+import { api } from "../../src/api";
 import { events } from "../../src/events";
 import { seconds2timestr } from "../../src/util";
->>>>>>> b1170e5e
 
 import VueSlider from "vue-slider-component";
 import PageHeaderItem from "./PageHeaderItem";
