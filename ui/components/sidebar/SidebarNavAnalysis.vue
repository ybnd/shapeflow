--- conflicted
+++ resolved
@@ -103,17 +103,8 @@
 import Waiting from "./Waiting";
 
 import {
-<<<<<<< HEAD
   AnalyzerState as ast, api, url
-} from "../../static/api";
-=======
-  AnalyzerState as ast,
-  analyze,
-  close,
-  cancel,
-  AnalyzerState,
 } from "../../src/api";
->>>>>>> b1170e5e
 
 import { events } from "../../src/events";
 
@@ -163,11 +154,8 @@
     },
     handleCancel() {
       // console.log(`sidebar: handling cancel event (${this.id})`);
-<<<<<<< HEAD
+      // todo: should be a store action tho
       api.va.__id__.cancel(this.id).then(() => {
-=======
-      cancel(this.id).then(() => {  // todo: should be a store action tho
->>>>>>> b1170e5e
         this.$store.dispatch("analyzers/sync");
       });
     },
