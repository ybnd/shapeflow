<template>
  <b-container class="basic-config">
    <!--  FILES  -->
    <b-row
      v-for="file in files"
      :key="file.type"
      class="basic-config-row path-row"
    >
      <b-input-group>
        <b-input-group-prepend class="path-prepend">
          <b-button
            class="path-browse"
            @click="file.browse"
            data-toggle="tooltip"
            :title="`Browse for a ${file.type} file...`"
            :disabled="staticPaths"
          >
            <i :class="file.icon" />
          </b-button>
          <b-dropdown
            class="path-select"
            data-toggle="tooltip"
            :title="`Recent ${file.type} files`"
            :disabled="staticPaths"
          >
            <b-dropdown-item
              v-for="path in path_options[file.model]"
              class="path-dropdown-item"
              :key="`path-${path}`"
              @click="file.select(path)"
            >
              {{ path }}
            </b-dropdown-item>
          </b-dropdown>
        </b-input-group-prepend>
        <b-form-input
          class="path-input"
          :class="{
            // don't set if null
            'is-valid': file.valid === true,
            'is-invalid': file.valid === false,
          }"
          :readonly="staticPaths"
          @change="file.check"
          @focusout="onFocusOut"
          @keyup.enter="onKeyUpEnter"
          :ref="file.model"
          type="text"
          v-model="config[file.model]"
          :placeholder="`${file.type} file path`"
        />
      </b-input-group>
    </b-row>

    <!--    FRAMES   -->
    <b-row class="basic-config-row">
      <b-col class="leftmost-col">
        <b-input-group-text class="leftmost-label">
          <b>frames</b>
        </b-input-group-text>
      </b-col>
      <b-col class="frame-col">
        <b-row class="basic-config-row">
          <b-input-group>
            <b-form-select
              class="fis-selector shapeflow-form-field-auto"
              ref="frame_interval_setting"
              :v-model="config.frame_interval_setting"
              @change="selectFrameIntervalSetting"
              :plain="false"
              :options="frame_interval_settings.options"
            />
            <b-input-group-text class="fis-label basic-config-label shapeflow-form-label">
              {{
                frame_interval_settings.descriptions[
                  config.frame_interval_setting
                ]
              }}
            </b-input-group-text>
            <b-form-input
              class="fis-value shapeflow-form-field-auto"
              ref="interval"
              type="number"
              v-model="config[config.frame_interval_setting]"
              :placeholder="config.frame_interval_setting"
              @change="onChange"
              @focusout="onFocusOut"
              @keyup.enter="onKeyUpEnter"
            />
          </b-input-group>
        </b-row>
      </b-col>
    </b-row>

    <!--    FEATURES   -->
    <b-row
      v-for="(feature, index) in config.features"
      :key="index"
      class="basic-config-row feature-row"
    >
      <b-col class="leftmost-col" :key="index">
        <b-input-group-text v-if="index === 0" class="leftmost-label">
          <b>features</b>
        </b-input-group-text>
      </b-col>
      <b-col class="feature-col">
        <b-row class="basic-config-row">
          <b-form-select
            class="feature-selector shapeflow-form-field-auto"
            v-model="config.features[index]"
            :options="features.options"
            @input="(v) => selectFeature(index, v)"
            :plain="false"
          />
        </b-row>
      </b-col>
      <b-col class="parameter-col">
        <b-row class="basic-config-row">
          <!--          <b-input-group-->
          <!--            v-for="(value, parameter) in config.feature_parameters[feature]"-->
          <!--            :key="parameter"-->
          <!--            class="parameter-group"-->
          <!--          >-->
          <!--            <b-input-group-text class="basic-config-label">-->
          <!--              {{ features.parameters[feature][parameter].description }}-->
          <!--            </b-input-group-text>-->
          <!--            &lt;!&ndash;          todo: connect to schema !!&ndash;&gt;-->
          <!--            <b-form-input-->
          <!--              class="parameter-field"-->
          <!--              ref="interval"-->
          <!--              type="text"-->
          <!--              v-model="config.feature_parameters[feature][parameter]"-->
          <!--            />-->
          <!--          </b-input-group>-->
          <b-input-group
            v-for="(value, parameter) in config.feature_parameters[index]"
            :key="parameter"
            class="parameter-group"
          >
            <b-input-group-text class="parameter-label basic-config-label shapeflow-form-label">
              {{ features.parameters[feature][parameter].description }}
            </b-input-group-text>
            <SchemaField
              :class_="'parameter-field'"
              :type="features.parameters[feature][parameter].type"
              :value="config.feature_parameters[index][parameter]"
              :options="features.parameters[feature][parameter]"
              @input="(v) => setParameter(index, parameter, v)"
              @commit="onChange"
              :new_row="false"
              :style_="{
                'max-width': ['number', 'integer', 'float'].includes(
                  features.parameters[feature][parameter].type
                )
                  ? '60px'
                  : undefined,
              }"
            />
          </b-input-group>
        </b-row>
      </b-col>
      <b-col class="remove-col">
        <b-button
          v-if="config.features.length > 1"
          class="remove-button"
          @click="handleRemoveFeature(index)"
          data-toggle="tooltip"
          :title="`Remove feature '${feature}'`"
        >
          <i class="fa fa-close" />
        </b-button>
      </b-col>
    </b-row>

    <!--    ADD FEATURE-->
    <b-row class="basic-config-row">
      <b-col class="leftmost-col"> </b-col>
      <b-col class="add-feature-col">
        <b-row class="basic-config-row">
          <b-button
            class="add-button"
            @click="handleAddFeature()"
            v-bind:class="{
              'is-valid': hasFeatures === true,
              'is-invalid': hasFeatures === false,
            }"
          >
            <i class="fa fa-plus" /> &nbsp; Add feature...
          </b-button>
        </b-row>
      </b-col>
    </b-row>
  </b-container>
</template>

<script>
<<<<<<< HEAD
import { api } from "../../static/api";
=======
import {
  select_design_path,
  select_video_path,
  check_design_path,
  check_video_path,
  resolve_paths,
  get_recent_paths,
} from "../../src/api";
>>>>>>> b1170e5e

import AsyncComputed from "vue-async-computed";
import Vue from "vue";
import SchemaField from "@/components/config/SchemaField";

import has from "lodash/has";
import cloneDeep from "lodash/cloneDeep";
import { COMMIT, ENTER_FOCUSOUT_INTERVAL } from "../../src/events";

Vue.use(AsyncComputed);

export default {
  name: "BasicConfig",
  components: {
    SchemaField,
  },
  props: {
    staticPaths: {
      type: Boolean,
      default: false,
    },
    config: {
      type: Object,
      default: () => {
        return {
          video_path: "",
          design_path: "",
          frame_interval_setting: "Nf",
          Nf: 100,
          dt: 5,
          features: [],
          feature_parameters: [], // todo: these don't actually get sent to the backend
        };
      },
    },
  },
  mounted() {
    this.$store.dispatch("schemas/sync");
    if (this.config.features === undefined || this.config.features.length === 0) {
      this.handleAddFeature();
    }
  },
  methods: {
    onChange(v) {
      // console.log(this.config);
      this.$emit(COMMIT);
    },
    onKeyUpEnter() {
      this.lastEnter = Date.now();
      this.$emit(COMMIT);
    },
    onFocusOut(e) {
      // console.log(e);
      if (
        Math.abs(Date.now() - this.lastEnter) > ENTER_FOCUSOUT_INTERVAL
      ) {
        this.$emit(COMMIT);
      }
    },
    setParameter(index, parameter, value) {
      // console.log(
      //   `BasicConfig.setParameter() feature=${feature} parameter=${parameter}, value=${value}`
      // );
      this.config.feature_parameters[index][parameter] = value;
      this.onChange();
    },
    getConfig() {
      // console.log("BasicConfig.getconfig() -- this.config=");
      // console.log(this.config);

      let config = Object.assign(this.config, {
        [`${this.config.frame_interval_setting}`]: Number(
          this.config[`${this.config.frame_interval_setting}`] // todo: is this really necessary? maybe just gather both.
          //todo: also: see this text -> number conversion, that's why parameters can't be set!
        ),
      });

      // console.log(config);

      return config;
    },
    selectFrameIntervalSetting(setting) {
      // console.log("selecting frame_interval_setting");
      // console.log(setting);
      if (setting in this.frame_interval_settings) {  // todo: this does nothing basically?
        this.config.frame_interval_setting = setting;
      }
      this.onChange();
    },
    handleRemoveFeature(index) {
      this.config.features.splice(index, 1);
      this.onChange();
    },
    handleAddFeature() {
      const feature = this.features.default;

      if (this.config.features === undefined) {
        this.config.features = [];
      }
      if (this.config.feature_parameters === undefined) {
        this.config.feature_parameters = [];
      }

      this.config.features = cloneDeep([...this.config.features, feature]);

      try {
        this.config.feature_parameters = [
          ...this.config.feature_parameters,
          cloneDeep(this.features.defaults[feature]),
        ];
      } catch (e) {
        console.warn(e);
        this.config.feature_parameters = [];
      }
      this.onChange();
    },
    selectFeature(index, feature) {
      // console.log(`selectFeature(${index}) -> feature = ${feature}`);

      if (this.features.options.includes(feature)) {
        // console.log(this.features);

        this.config.feature_parameters[index] = cloneDeep(
          this.features.defaults[feature]
        );
      }
      this.onChange();
    },
    selectVideoFile() {
      api.fs.select_video().then((path) => {
        if (path) {
          this.config.video_path = path;
          this.checkVideoPath();
        }
      });
    },
    selectVideoFileFromDropdown(path) {
      // console.log(`selectVideoFileFromDropdown: ${path}`);
      if (path) {
        this.config.video_path = path;
        this.checkVideoPath();
      }
    },
    selectDesignFile() {
      api.fs.select_design().then((path) => {
        if (path) {
          this.config.design_path = path;
          this.checkDesignPath();
        }
      });
    },
    selectDesignFileFromDropdown(path) {
      // console.log(`selectDesignFileFromDropdown: ${path}`);
      if (path) {
        this.config.design_path = path;
        this.checkDesignPath();
      }
    },
    async isValid() {
      if (this.validVideo === null) {
        await this.checkVideoPath();
      }
      if (this.validDesign === null) {
        await this.checkDesignPath();
      }

      console.log(this.hasFeatures);
      return this.validVideo && this.validDesign && this.hasFeatures;
    },
    async checkVideoPath() {
      if (!this.staticPaths && this.config.video_path) {
        return api.fs.check_video(this.config.video_path).then((ok) => {
          this.validVideo = ok;
          this.onChange();
          return ok;
        });
      } else {
        // don't bother sending a request if empty string
        if (!this.staticPaths) {
          this.validVideo = false;
          this.onChange();
        }
      }
    },
    async checkDesignPath() {
      if (!this.staticPaths && this.config.design_path) {
        return api.fs.check_design(this.config.design_path).then((ok) => {
          this.validDesign = ok;
          this.onChange();
          return ok;
        });
      } else {
        // don't bother sending a request if empty string
        if (!this.staticPaths) {
          this.validDesign = false;
          this.onChange();
        }
      }
    },
  },
  watch: {
    config() {
      // console.log("BasicConfig.watch.config()");
      for (let i = 0; i < this.config.features.length; i++) {
        if (!this.config.feature_parameters[i]) {
          this.config.feature_parameters[i] = JSON.parse(
            JSON.stringify(
              this.features.parameter_defaults[this.config.features[i]]
            )
          );
        }
      }
    },
    frame_interval_settings() {
      try {
        this.selectFrameIntervalSetting(this.config.frame_interval_setting);
      } catch (err) {
        console.warn(err);
      }
    },
  },
  computed: {
    hasFeatures() {
      return this.config.features !== undefined && this.config.features.length > 0;
    },
    frame_interval_settings() {
      return this.$store.getters["schemas/getFrameIntervalSetting"];
    },
    features() {
      return this.$store.getters["schemas/getFeature"];
    },
    files() {
      return [
        {
          model: "video_path",
          type: "video",
          icon: "fa fa-file-video-o",
          browse: this.selectVideoFile,
          select: this.selectVideoFileFromDropdown,
          check: this.checkVideoPath,
          valid: this.validVideo,
        },
        {
          model: "design_path",
          type: "design",
          icon: "fa fa-file-code-o",
          browse: this.selectDesignFile,
          select: this.selectDesignFileFromDropdown,
          check: this.checkDesignPath,
          valid: this.validDesign,
        },
      ];
    },
  },
  asyncComputed: {
    path_options: {
      async get() {
        return api.db.get_recent_paths().then((options) => {
          if (!this.config.video_path) {
            this.config.video_path = options.video_path[0];
            this.checkVideoPath();
          }
          if (!this.config.design_path) {
            this.config.design_path = options.design_path[0];
            this.checkDesignPath();
          }
          return options;
        });
      },
      default: {
        video_path: [],
        design_path: [],
      },
    },
  },
  data() {
    return {
      lastEnter: 0,
      showHeight: false,
      validVideo: null,
      validDesign: null,
      path_options: {
        video_path: [],
        design_path: [],
      },
    };
  },
};
</script>

<style lang="scss">
@import "../../assets/scss/_bootstrap-variables";
@import "../../assets/scss/_core-variables";
@import "node_modules/bootstrap/scss/functions";

$gap: 4px;

$fit-height: 30px; // should be smaller than form elements

$path-browse-width: 32px;
$path-select-width: 32px;
$path-button-width: calc(#{$path-browse-width} + #{$path-select-width});

$fis-select-width: 60px;
$fis-value-width: 60px;

$feature-selector-width: 160px;
$parameter-field-width: 60px;
$remove-button-width: 24px;
$add-button-width: 120px;

.basic-config {
  padding: 0;
  margin: 0;
  max-width: 100% !important;
}

.basic-config-row {
  padding: 0;
  margin: 0;
  padding-bottom: $gap;
  padding-right: $gap;
}

.path-prepend {
  width: $path-button-width;
  padding-right: 1px;
}

.path-browse {
  width: $path-browse-width;
  border-style: none;
  padding: 0;
  font-size: 16px;
  &:disabled {
    pointer-events: none;
  }
}

.path-select {
  border-style: none;
  ::v-deep .btn {
    width: $path-select-width;
    padding: 0;
    font-size: 16px;
    &:disabled {
      pointer-events: none;
    }
  }
}

.basic-config-row .leftmost-col {
  padding: 0;
  margin: 0;
  max-width: $path-button-width;

  .leftmost-label {
    height: $fit-height;
    width: $path-button-width;
    text-align: right;
    padding-right: $gap;
    padding-left: 0;
    border: hidden;
    background: none;
    display: block;
    flex-shrink: 0;
    flex-grow: 0;
    * {
      text-align: right;
    }
  }
}

.basic-config-row .frame-col {
  padding: 0;
  margin: 0;
  .basic-config-row {
    padding: 0;
  }
}

.basic-config-row .feature-col {
  padding: 0;
  margin: 0;
  max-width: $feature-selector-width;
  margin-right: $gap;

  .basic-config-row {
    padding: 0;
  }

  .feature-selector {
    width: $feature-selector-width;
    padding: $gap;
  }
}

.basic-config-row .parameter-col {
  padding: 0;
  margin: 0;
  .basic-config-row {
    padding: 0;
    .parameter-group {
      width: auto;
      margin-right: $gap;
      margin-bottom: $gap;
    }
    margin-bottom: -$gap; // cancel out the bottom-most layer of .parameter-group
  }
}

.basic-config-row .remove-col {
  padding: 0;
  margin: 0;
  max-width: $remove-button-width;
  .remove-button {
    width: $remove-button-width;
    height: $remove-button-width;
    padding: 0;
    text-align: center;
    font-size: 14px;
    background: transparent;
    border: none;
    pointer-events: all;
    &:hover {
      background: theme-color("danger");
      color: theme-color("gray-100");
      cursor: pointer;
    }
  }
}

.add-button-text {
  //color: transparent;
}

.basic-config-row .add-feature-col {
  padding: 0;
  margin: 0;
  margin-right: $gap;

  .add-button {
    border: none;
    background: transparent;
    color: transparent;
    border-radius: 0;
    padding-left: 8px;
    pointer-events: all;
    -webkit-user-select: none; /* Safari */
    -moz-user-select: none; /* Firefox */
    -ms-user-select: none; /* IE10+/Edge */
    user-select: none; /* Standard */
    &:hover {
      background: theme-color("gray-500");
      color: theme-color("gray-100") !important;
      cursor: pointer;
    }
    &:focus {
      color: theme-color("gray-700");
    }
    &:hover * {
      color: theme-color("gray-100") !important;
    }
    .fa {
      color: theme-color("gray-700");
    }
  }
}

.basic-config-label {
  border-radius: 0;
  margin-right: -1px;
}

.fis-selector {
  padding: $gap;
  padding-left: calc(2 * #{$gap});
  margin-right: $gap;
  max-width: $fis-select-width;
  min-width: $fis-select-width;
}

.fis-value {
  max-width: $fis-value-width;
  -webkit-appearance: none; // no arrows
  -moz-appearance: textfield;
}

.dropdown-menu {
  border-radius: 0;
}

.path-dropdown-item {
  max-width: calc(
    #{$content-width} - 2 * #{$path-browse-width} - 3px
  ) !important; // avoids
  overflow: hidden;
  text-overflow: ellipsis !important;
}
</style><|MERGE_RESOLUTION|>--- conflicted
+++ resolved
@@ -194,18 +194,7 @@
 </template>
 
 <script>
-<<<<<<< HEAD
-import { api } from "../../static/api";
-=======
-import {
-  select_design_path,
-  select_video_path,
-  check_design_path,
-  check_video_path,
-  resolve_paths,
-  get_recent_paths,
-} from "../../src/api";
->>>>>>> b1170e5e
+import { api } from "@/api";
 
 import AsyncComputed from "vue-async-computed";
 import Vue from "vue";
